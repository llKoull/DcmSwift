// !$*UTF8*$!
{
	archiveVersion = 1;
	classes = {
	};
	objectVersion = 48;
	objects = {

/* Begin PBXBuildFile section */
		4C00FB541FC621BB00E76466 /* Bridge-Header.h in Headers */ = {isa = PBXBuildFile; fileRef = 4C00FB521FC6205500E76466 /* Bridge-Header.h */; };
		4C18DBCA2282062E000D105A /* RemoteQueryViewController.swift in Sources */ = {isa = PBXBuildFile; fileRef = 4C18DBC92282062E000D105A /* RemoteQueryViewController.swift */; };
		4C38D7741FA0817D00633A5D /* MainSplitViewController.swift in Sources */ = {isa = PBXBuildFile; fileRef = 4C38D7731FA0817D00633A5D /* MainSplitViewController.swift */; };
		4C38D7761FA0922300633A5D /* InspectorViewController.swift in Sources */ = {isa = PBXBuildFile; fileRef = 4C38D7751FA0922300633A5D /* InspectorViewController.swift */; };
		4C38D7791FA0B9B200633A5D /* FileViewController.swift in Sources */ = {isa = PBXBuildFile; fileRef = 4C38D7771FA0B9B200633A5D /* FileViewController.swift */; };
		4C38D77C1FA0DCFF00633A5D /* FlippedStackView.swift in Sources */ = {isa = PBXBuildFile; fileRef = 4C38D77B1FA0DCFF00633A5D /* FlippedStackView.swift */; };
		4C38D77E1FA11A7400633A5D /* ElementViewController.swift in Sources */ = {isa = PBXBuildFile; fileRef = 4C38D77D1FA11A7400633A5D /* ElementViewController.swift */; };
		4C38D7801FA12B1B00633A5D /* ConsoleSplitViewController.swift in Sources */ = {isa = PBXBuildFile; fileRef = 4C38D77F1FA12B1B00633A5D /* ConsoleSplitViewController.swift */; };
		4C38D7841FA1333200633A5D /* ConsoleViewController.swift in Sources */ = {isa = PBXBuildFile; fileRef = 4C38D7831FA1333200633A5D /* ConsoleViewController.swift */; };
		4C3EF244226E3AAC0062B5A3 /* AppDelegate.swift in Sources */ = {isa = PBXBuildFile; fileRef = 4C3EF243226E3AAC0062B5A3 /* AppDelegate.swift */; };
		4C3EF246226E3AAC0062B5A3 /* DataViewController.swift in Sources */ = {isa = PBXBuildFile; fileRef = 4C3EF245226E3AAC0062B5A3 /* DataViewController.swift */; };
		4C3EF249226E3AAC0062B5A3 /* MagiX.xcdatamodeld in Sources */ = {isa = PBXBuildFile; fileRef = 4C3EF247226E3AAC0062B5A3 /* MagiX.xcdatamodeld */; };
		4C3EF24B226E3AAD0062B5A3 /* Assets.xcassets in Resources */ = {isa = PBXBuildFile; fileRef = 4C3EF24A226E3AAD0062B5A3 /* Assets.xcassets */; };
		4C3EF24E226E3AAD0062B5A3 /* Main.storyboard in Resources */ = {isa = PBXBuildFile; fileRef = 4C3EF24C226E3AAD0062B5A3 /* Main.storyboard */; };
		4C3EF256226E3AD70062B5A3 /* DcmSwift.framework in Frameworks */ = {isa = PBXBuildFile; fileRef = 4C8D798E1F989EB1008300E3 /* DcmSwift.framework */; };
		4C3EF258226E3AE20062B5A3 /* DcmSwift.framework in CopyFiles */ = {isa = PBXBuildFile; fileRef = 4C8D798E1F989EB1008300E3 /* DcmSwift.framework */; settings = {ATTRIBUTES = (CodeSignOnCopy, RemoveHeadersOnCopy, ); }; };
		4C3EF25A226E44D10062B5A3 /* DataController.swift in Sources */ = {isa = PBXBuildFile; fileRef = 4C3EF259226E44D10062B5A3 /* DataController.swift */; };
		4C3EF25C226E5D650062B5A3 /* ImageViewController.swift in Sources */ = {isa = PBXBuildFile; fileRef = 4C3EF25B226E5D650062B5A3 /* ImageViewController.swift */; };
		4C52EEF11FA8876E001A05DF /* PictureViewController.swift in Sources */ = {isa = PBXBuildFile; fileRef = 4C52EEF01FA8876E001A05DF /* PictureViewController.swift */; };
		4C53D6BF2274C5190003724F /* CollectionViewItem.swift in Sources */ = {isa = PBXBuildFile; fileRef = 4C53D6BD2274C5190003724F /* CollectionViewItem.swift */; };
		4C53D6C02274C5190003724F /* CollectionViewItem.xib in Resources */ = {isa = PBXBuildFile; fileRef = 4C53D6BE2274C5190003724F /* CollectionViewItem.xib */; };
		4C53D6C22274E50D0003724F /* MetadataViewController.swift in Sources */ = {isa = PBXBuildFile; fileRef = 4C53D6C12274E50D0003724F /* MetadataViewController.swift */; };
		4C53D6C92275A4EB0003724F /* LoadOperation.swift in Sources */ = {isa = PBXBuildFile; fileRef = 4C53D6C82275A4EB0003724F /* LoadOperation.swift */; };
		4C53D6CB2275B3200003724F /* SidebarViewController.swift in Sources */ = {isa = PBXBuildFile; fileRef = 4C53D6CA2275B3200003724F /* SidebarViewController.swift */; };
		4C53D6CD2275B4A90003724F /* OperationCellView.swift in Sources */ = {isa = PBXBuildFile; fileRef = 4C53D6CC2275B4A90003724F /* OperationCellView.swift */; };
		4C53D6CF227760690003724F /* RemoteEditViewController.swift in Sources */ = {isa = PBXBuildFile; fileRef = 4C53D6CE227760690003724F /* RemoteEditViewController.swift */; };
		4C53D6D22278F3AA0003724F /* RemoteViewController.swift in Sources */ = {isa = PBXBuildFile; fileRef = 4C53D6D02278F3AA0003724F /* RemoteViewController.swift */; };
		4C53D6DE2278F5F90003724F /* Remote.swift in Sources */ = {isa = PBXBuildFile; fileRef = 4C53D6DC2278F5F90003724F /* Remote.swift */; };
		4C53D6E2227B5BB50003724F /* ApplicationContext.swift in Sources */ = {isa = PBXBuildFile; fileRef = 4C53D6E1227B5BB50003724F /* ApplicationContext.swift */; };
		4C53D6E4227B61660003724F /* PDUMessage.swift in Sources */ = {isa = PBXBuildFile; fileRef = 4C53D6E3227B61660003724F /* PDUMessage.swift */; };
		4C53D6E6227B69BB0003724F /* PresentationContext.swift in Sources */ = {isa = PBXBuildFile; fileRef = 4C53D6E5227B69BB0003724F /* PresentationContext.swift */; };
		4C53D6E8227B6D0D0003724F /* UserInfo.swift in Sources */ = {isa = PBXBuildFile; fileRef = 4C53D6E7227B6D0D0003724F /* UserInfo.swift */; };
		4C53D6ED227C42030003724F /* ItemType.swift in Sources */ = {isa = PBXBuildFile; fileRef = 4C53D6EC227C42030003724F /* ItemType.swift */; };
		4C53D6EF227C8B940003724F /* CommandField.swift in Sources */ = {isa = PBXBuildFile; fileRef = 4C53D6EE227C8B940003724F /* CommandField.swift */; };
		4C53D6F1227CAF310003724F /* PDUType.swift in Sources */ = {isa = PBXBuildFile; fileRef = 4C53D6F0227CAF310003724F /* PDUType.swift */; };
		4C53D6F3227CAFB20003724F /* AssociationAC.swift in Sources */ = {isa = PBXBuildFile; fileRef = 4C53D6F2227CAFB20003724F /* AssociationAC.swift */; };
		4C53D6F6227CB1100003724F /* AssociationRQ.swift in Sources */ = {isa = PBXBuildFile; fileRef = 4C53D6F5227CB1100003724F /* AssociationRQ.swift */; };
		4C53D6F8227CB34D0003724F /* ReleaseRQ.swift in Sources */ = {isa = PBXBuildFile; fileRef = 4C53D6F7227CB34D0003724F /* ReleaseRQ.swift */; };
		4C53D6FA227CB3900003724F /* AssociationRJ.swift in Sources */ = {isa = PBXBuildFile; fileRef = 4C53D6F9227CB3900003724F /* AssociationRJ.swift */; };
		4C53D6FC227CB3B00003724F /* ReleaseRP.swift in Sources */ = {isa = PBXBuildFile; fileRef = 4C53D6FB227CB3B00003724F /* ReleaseRP.swift */; };
		4C53D6FE227CB4480003724F /* DataTF.swift in Sources */ = {isa = PBXBuildFile; fileRef = 4C53D6FD227CB4480003724F /* DataTF.swift */; };
		4C53D700227CB4650003724F /* Abort.swift in Sources */ = {isa = PBXBuildFile; fileRef = 4C53D6FF227CB4650003724F /* Abort.swift */; };
		4C53D702227CB79C0003724F /* PDUDecoder.swift in Sources */ = {isa = PBXBuildFile; fileRef = 4C53D701227CB79C0003724F /* PDUDecoder.swift */; };
		4C53D704227CB83A0003724F /* CEchoRQ.swift in Sources */ = {isa = PBXBuildFile; fileRef = 4C53D703227CB83A0003724F /* CEchoRQ.swift */; };
		4C53D706227CB8B20003724F /* CFindRQ.swift in Sources */ = {isa = PBXBuildFile; fileRef = 4C53D705227CB8B20003724F /* CFindRQ.swift */; };
		4C53D708227CBA040003724F /* PDUEncoder.swift in Sources */ = {isa = PBXBuildFile; fileRef = 4C53D707227CBA040003724F /* PDUEncoder.swift */; };
		4C53D70B227CD0770003724F /* CEchoRSP.swift in Sources */ = {isa = PBXBuildFile; fileRef = 4C53D70A227CD0770003724F /* CEchoRSP.swift */; };
		4C53D70E227DAB4B0003724F /* DicomError.swift in Sources */ = {isa = PBXBuildFile; fileRef = 4C53D70D227DAB4B0003724F /* DicomError.swift */; };
		4C53D710227DD0880003724F /* CFindRSP.swift in Sources */ = {isa = PBXBuildFile; fileRef = 4C53D70F227DD0880003724F /* CFindRSP.swift */; };
		4C53D712227E1CEE0003724F /* AppDicomError.swift in Sources */ = {isa = PBXBuildFile; fileRef = 4C53D711227E1CEE0003724F /* AppDicomError.swift */; };
		4C53D714227F4D440003724F /* DIMSEStatus.swift in Sources */ = {isa = PBXBuildFile; fileRef = 4C53D713227F4D440003724F /* DIMSEStatus.swift */; };
		4C5792FB1FB71994003B1279 /* DocumentController.swift in Sources */ = {isa = PBXBuildFile; fileRef = 4C5792FA1FB71994003B1279 /* DocumentController.swift */; };
		4C5792FD1FB8709D003B1279 /* AddElementController.swift in Sources */ = {isa = PBXBuildFile; fileRef = 4C5792FC1FB8709D003B1279 /* AddElementController.swift */; };
		4C5792FF1FB8A8A2003B1279 /* PreferencesWindowController.swift in Sources */ = {isa = PBXBuildFile; fileRef = 4C5792FE1FB8A8A2003B1279 /* PreferencesWindowController.swift */; };
		4C5793011FB8AA65003B1279 /* PreferencesViewController.swift in Sources */ = {isa = PBXBuildFile; fileRef = 4C5793001FB8AA65003B1279 /* PreferencesViewController.swift */; };
		4C5BF0841FABA5E80051F4FE /* DataSet.swift in Sources */ = {isa = PBXBuildFile; fileRef = 4C3CD47A1F96981300323E8A /* DataSet.swift */; };
		4C5BF0851FABA5E80051F4FE /* DataElement.swift in Sources */ = {isa = PBXBuildFile; fileRef = 4C3CD47C1F96981D00323E8A /* DataElement.swift */; };
		4C5BF0861FABA5E80051F4FE /* DataSequence.swift in Sources */ = {isa = PBXBuildFile; fileRef = 4C8D79851F97D84A008300E3 /* DataSequence.swift */; };
		4C5BF0871FABA5E80051F4FE /* DataItem.swift in Sources */ = {isa = PBXBuildFile; fileRef = 4C8D79871F97D859008300E3 /* DataItem.swift */; };
		4C5BF0881FABA5E80051F4FE /* DataTag.swift in Sources */ = {isa = PBXBuildFile; fileRef = 4C7B78D41FA23FAC005BB2A2 /* DataTag.swift */; };
		4C5BF0891FABA5E80051F4FE /* PixelSequence.swift in Sources */ = {isa = PBXBuildFile; fileRef = 4C99796E1FA71DEF00C90494 /* PixelSequence.swift */; };
		4C5BF08A1FABA5E80051F4FE /* DicomFile.swift in Sources */ = {isa = PBXBuildFile; fileRef = 4C3CD4781F9697DC00323E8A /* DicomFile.swift */; };
		4C5BF08B1FABA5E80051F4FE /* DicomImage.swift in Sources */ = {isa = PBXBuildFile; fileRef = 4C9979961FA7720300C90494 /* DicomImage.swift */; };
		4C5BF08C1FABA5E80051F4FE /* DicomDate.swift in Sources */ = {isa = PBXBuildFile; fileRef = 4C7B78D01FA1485B005BB2A2 /* DicomDate.swift */; };
		4C5BF08D1FABA5E80051F4FE /* DicomData.swift in Sources */ = {isa = PBXBuildFile; fileRef = 4C783E6A1F969DC500E46F30 /* DicomData.swift */; };
		4C5BF08E1FABA5E80051F4FE /* DicomObject.swift in Sources */ = {isa = PBXBuildFile; fileRef = 4C99798F1FA75B3600C90494 /* DicomObject.swift */; };
		4C5BF08F1FABA5E80051F4FE /* DicomSpec.swift in Sources */ = {isa = PBXBuildFile; fileRef = 4C8D79A71F98A69B008300E3 /* DicomSpec.swift */; };
		4C5BF0911FABB4730051F4FE /* DicomString.swift in Sources */ = {isa = PBXBuildFile; fileRef = 4C5BF0901FABB4730051F4FE /* DicomString.swift */; };
		4C5BF0921FABB4730051F4FE /* DicomString.swift in Sources */ = {isa = PBXBuildFile; fileRef = 4C5BF0901FABB4730051F4FE /* DicomString.swift */; };
		4C5F9B382248DC5E0076DA82 /* Socket.framework in Frameworks */ = {isa = PBXBuildFile; fileRef = 4C5F9B372248DC5E0076DA82 /* Socket.framework */; };
		4C5F9B3C2248E3870076DA82 /* EntitiesPrefViewController.swift in Sources */ = {isa = PBXBuildFile; fileRef = 4C5F9B3B2248E3870076DA82 /* EntitiesPrefViewController.swift */; };
		4C5F9B3E224911E30076DA82 /* GeneralPrefViewController.swift in Sources */ = {isa = PBXBuildFile; fileRef = 4C5F9B3D224911E30076DA82 /* GeneralPrefViewController.swift */; };
		4C5F9B40224913A10076DA82 /* NetworkPrefViewController.swift in Sources */ = {isa = PBXBuildFile; fileRef = 4C5F9B3F224913A10076DA82 /* NetworkPrefViewController.swift */; };
		4C5F9B42224913C00076DA82 /* DicomPrefViewController.swift in Sources */ = {isa = PBXBuildFile; fileRef = 4C5F9B41224913C00076DA82 /* DicomPrefViewController.swift */; };
		4C5F9B44224935530076DA82 /* SendViewController.swift in Sources */ = {isa = PBXBuildFile; fileRef = 4C5F9B43224935530076DA82 /* SendViewController.swift */; };
		4C76A9E722480F5E0057350E /* DicomConstants.swift in Sources */ = {isa = PBXBuildFile; fileRef = 4CD0BEE7224401670024C357 /* DicomConstants.swift */; };
		4C76AA00224814F60057350E /* CR-MONO1-10-chest in Resources */ = {isa = PBXBuildFile; fileRef = 4C76A9E9224814F30057350E /* CR-MONO1-10-chest */; };
		4C76AA01224814F60057350E /* MR-MONO2-16-knee in Resources */ = {isa = PBXBuildFile; fileRef = 4C76A9EA224814F30057350E /* MR-MONO2-16-knee */; };
		4C76AA02224814F60057350E /* NM-MONO2-16-13x-heart in Resources */ = {isa = PBXBuildFile; fileRef = 4C76A9EB224814F30057350E /* NM-MONO2-16-13x-heart */; };
		4C76AA03224814F60057350E /* CT-MONO2-16-ort in Resources */ = {isa = PBXBuildFile; fileRef = 4C76A9EC224814F30057350E /* CT-MONO2-16-ort */; };
		4C76AA04224814F60057350E /* MR-MONO2-12-angio-an1 in Resources */ = {isa = PBXBuildFile; fileRef = 4C76A9ED224814F30057350E /* MR-MONO2-12-angio-an1 */; };
		4C76AA05224814F60057350E /* OT-MONO2-8-hip in Resources */ = {isa = PBXBuildFile; fileRef = 4C76A9EE224814F30057350E /* OT-MONO2-8-hip */; };
		4C76AA06224814F60057350E /* OT-PAL-8-face in Resources */ = {isa = PBXBuildFile; fileRef = 4C76A9EF224814F30057350E /* OT-PAL-8-face */; };
		4C76AA07224814F60057350E /* US-PAL-8-10x-echo in Resources */ = {isa = PBXBuildFile; fileRef = 4C76A9F0224814F40057350E /* US-PAL-8-10x-echo */; };
		4C76AA08224814F60057350E /* OT-MONO2-8-colon in Resources */ = {isa = PBXBuildFile; fileRef = 4C76A9F1224814F40057350E /* OT-MONO2-8-colon */; };
		4C76AA09224814F60057350E /* US-RGB-8-epicard in Resources */ = {isa = PBXBuildFile; fileRef = 4C76A9F2224814F40057350E /* US-RGB-8-epicard */; };
		4C76AA0A224814F60057350E /* MR-MONO2-12-an2 in Resources */ = {isa = PBXBuildFile; fileRef = 4C76A9F3224814F40057350E /* MR-MONO2-12-an2 */; };
		4C76AA0B224814F60057350E /* CT-MONO2-16-chest in Resources */ = {isa = PBXBuildFile; fileRef = 4C76A9F4224814F40057350E /* CT-MONO2-16-chest */; };
		4C76AA0C224814F60057350E /* CT-MONO2-12-lomb-an2 in Resources */ = {isa = PBXBuildFile; fileRef = 4C76A9F5224814F40057350E /* CT-MONO2-12-lomb-an2 */; };
		4C76AA0D224814F60057350E /* US-MONO2-8-8x-execho in Resources */ = {isa = PBXBuildFile; fileRef = 4C76A9F6224814F50057350E /* US-MONO2-8-8x-execho */; };
		4C76AA0E224814F60057350E /* CT-MONO2-16-brain in Resources */ = {isa = PBXBuildFile; fileRef = 4C76A9F7224814F50057350E /* CT-MONO2-16-brain */; };
		4C76AA0F224814F60057350E /* US-RGB-8-esopecho in Resources */ = {isa = PBXBuildFile; fileRef = 4C76A9F8224814F50057350E /* US-RGB-8-esopecho */; };
		4C76AA10224814F60057350E /* MR-MONO2-8-16x-heart in Resources */ = {isa = PBXBuildFile; fileRef = 4C76A9F9224814F50057350E /* MR-MONO2-8-16x-heart */; };
		4C76AA11224814F60057350E /* OT-MONO2-8-a7 in Resources */ = {isa = PBXBuildFile; fileRef = 4C76A9FA224814F50057350E /* OT-MONO2-8-a7 */; };
		4C76AA12224814F60057350E /* MR-MONO2-16-head in Resources */ = {isa = PBXBuildFile; fileRef = 4C76A9FB224814F50057350E /* MR-MONO2-16-head */; };
		4C76AA13224814F60057350E /* XA-MONO2-8-12x-catheter in Resources */ = {isa = PBXBuildFile; fileRef = 4C76A9FC224814F50057350E /* XA-MONO2-8-12x-catheter */; };
		4C76AA14224814F60057350E /* CT-MONO2-8-abdo in Resources */ = {isa = PBXBuildFile; fileRef = 4C76A9FD224814F60057350E /* CT-MONO2-8-abdo */; };
		4C76AA15224814F60057350E /* MR-MONO2-12-shoulder in Resources */ = {isa = PBXBuildFile; fileRef = 4C76A9FE224814F60057350E /* MR-MONO2-12-shoulder */; };
		4C76AA16224814F60057350E /* CT-MONO2-16-ankle in Resources */ = {isa = PBXBuildFile; fileRef = 4C76A9FF224814F60057350E /* CT-MONO2-16-ankle */; };
		4C7B78D11FA1485B005BB2A2 /* DicomDate.swift in Sources */ = {isa = PBXBuildFile; fileRef = 4C7B78D01FA1485B005BB2A2 /* DicomDate.swift */; };
		4C7B78D61FA28002005BB2A2 /* DataTag.swift in Sources */ = {isa = PBXBuildFile; fileRef = 4C7B78D41FA23FAC005BB2A2 /* DataTag.swift */; };
		4C8D79921F989EB1008300E3 /* DcmSwift.h in Headers */ = {isa = PBXBuildFile; fileRef = 4C8D79901F989EB1008300E3 /* DcmSwift.h */; settings = {ATTRIBUTES = (Public, ); }; };
		4C8D79961F989EDD008300E3 /* DataItem.swift in Sources */ = {isa = PBXBuildFile; fileRef = 4C8D79871F97D859008300E3 /* DataItem.swift */; };
		4C8D79971F989EDD008300E3 /* DicomFile.swift in Sources */ = {isa = PBXBuildFile; fileRef = 4C3CD4781F9697DC00323E8A /* DicomFile.swift */; };
		4C8D79981F989EDD008300E3 /* DataElement.swift in Sources */ = {isa = PBXBuildFile; fileRef = 4C3CD47C1F96981D00323E8A /* DataElement.swift */; };
		4C8D79991F989EDD008300E3 /* DicomData.swift in Sources */ = {isa = PBXBuildFile; fileRef = 4C783E6A1F969DC500E46F30 /* DicomData.swift */; };
		4C8D799A1F989EDD008300E3 /* DataSet.swift in Sources */ = {isa = PBXBuildFile; fileRef = 4C3CD47A1F96981300323E8A /* DataSet.swift */; };
		4C8D799B1F989EDD008300E3 /* DataSequence.swift in Sources */ = {isa = PBXBuildFile; fileRef = 4C8D79851F97D84A008300E3 /* DataSequence.swift */; };
		4C8D79AA1F98AB0D008300E3 /* DicomSpec.swift in Sources */ = {isa = PBXBuildFile; fileRef = 4C8D79A71F98A69B008300E3 /* DicomSpec.swift */; };
		4C91251F2282E4A500210165 /* OperationsController.swift in Sources */ = {isa = PBXBuildFile; fileRef = 4C91251E2282E4A500210165 /* OperationsController.swift */; };
		4C9125212282EA0E00210165 /* FindOperation.swift in Sources */ = {isa = PBXBuildFile; fileRef = 4C9125202282EA0E00210165 /* FindOperation.swift */; };
		4C9125232282F14000210165 /* DirectoryEditViewController.swift in Sources */ = {isa = PBXBuildFile; fileRef = 4C9125222282F14000210165 /* DirectoryEditViewController.swift */; };
		4C9125252282F2A300210165 /* SmartDirectoryEditViewController.swift in Sources */ = {isa = PBXBuildFile; fileRef = 4C9125242282F2A300210165 /* SmartDirectoryEditViewController.swift */; };
		4C99796F1FA71DEF00C90494 /* PixelSequence.swift in Sources */ = {isa = PBXBuildFile; fileRef = 4C99796E1FA71DEF00C90494 /* PixelSequence.swift */; };
		4C9979901FA75B3600C90494 /* DicomObject.swift in Sources */ = {isa = PBXBuildFile; fileRef = 4C99798F1FA75B3600C90494 /* DicomObject.swift */; };
		4C9979971FA7720300C90494 /* DicomImage.swift in Sources */ = {isa = PBXBuildFile; fileRef = 4C9979961FA7720300C90494 /* DicomImage.swift */; };
		4CA0717A2283693B006227E1 /* CStoreRQ.swift in Sources */ = {isa = PBXBuildFile; fileRef = 4CA071792283693B006227E1 /* CStoreRQ.swift */; };
		4CA0717C22836946006227E1 /* CStoreRSP.swift in Sources */ = {isa = PBXBuildFile; fileRef = 4CA0717B22836946006227E1 /* CStoreRSP.swift */; };
		4CA0717E22836BC9006227E1 /* DicomServer.swift in Sources */ = {isa = PBXBuildFile; fileRef = 4CA0717D22836BC9006227E1 /* DicomServer.swift */; };
		4CA405211FA67DF3006F8053 /* DcmSwiftTests.swift in Sources */ = {isa = PBXBuildFile; fileRef = 4CA405201FA67DF3006F8053 /* DcmSwiftTests.swift */; };
		4CA405231FA67DF3006F8053 /* DcmSwift.framework in Frameworks */ = {isa = PBXBuildFile; fileRef = 4C8D798E1F989EB1008300E3 /* DcmSwift.framework */; };
		4CB9C9A11FB248C000C5356B /* ExportViewController.swift in Sources */ = {isa = PBXBuildFile; fileRef = 4CB9C9A01FB248C000C5356B /* ExportViewController.swift */; };
		4CC932482292ED96001DFEB7 /* Logger.swift in Sources */ = {isa = PBXBuildFile; fileRef = DA418289228BF77100A79D54 /* Logger.swift */; };
		4CC932492292ED9B001DFEB7 /* DicomError.swift in Sources */ = {isa = PBXBuildFile; fileRef = 4C53D70D227DAB4B0003724F /* DicomError.swift */; };
		4CCF6B1A1F9FABBA000579C7 /* AppDelegate.swift in Sources */ = {isa = PBXBuildFile; fileRef = 4CCF6B191F9FABBA000579C7 /* AppDelegate.swift */; };
		4CCF6B1C1F9FABBA000579C7 /* DatasetViewController.swift in Sources */ = {isa = PBXBuildFile; fileRef = 4CCF6B1B1F9FABBA000579C7 /* DatasetViewController.swift */; };
		4CCF6B1E1F9FABBA000579C7 /* DicomDocument.swift in Sources */ = {isa = PBXBuildFile; fileRef = 4CCF6B1D1F9FABBA000579C7 /* DicomDocument.swift */; };
		4CCF6B201F9FABBA000579C7 /* Assets.xcassets in Resources */ = {isa = PBXBuildFile; fileRef = 4CCF6B1F1F9FABBA000579C7 /* Assets.xcassets */; };
		4CCF6B231F9FABBA000579C7 /* Main.storyboard in Resources */ = {isa = PBXBuildFile; fileRef = 4CCF6B211F9FABBA000579C7 /* Main.storyboard */; };
		4CCF6B2B1F9FABC7000579C7 /* DcmSwift.framework in Frameworks */ = {isa = PBXBuildFile; fileRef = 4C8D798E1F989EB1008300E3 /* DcmSwift.framework */; };
		4CCF6B2D1F9FABDF000579C7 /* DcmSwift.framework in Copy Frameworks */ = {isa = PBXBuildFile; fileRef = 4C8D798E1F989EB1008300E3 /* DcmSwift.framework */; settings = {ATTRIBUTES = (CodeSignOnCopy, RemoveHeadersOnCopy, ); }; };
		4CCF6B2F1F9FB285000579C7 /* WindowController.swift in Sources */ = {isa = PBXBuildFile; fileRef = 4CCF6B2E1F9FB285000579C7 /* WindowController.swift */; };
		4CCF8FA0224AAAE60032325C /* ExportDICOMViewController.swift in Sources */ = {isa = PBXBuildFile; fileRef = 4CCF8F9F224AAAE60032325C /* ExportDICOMViewController.swift */; };
		4CCF8FA2224AB0B20032325C /* Socket.framework in Frameworks */ = {isa = PBXBuildFile; fileRef = 4C5F9B372248DC5E0076DA82 /* Socket.framework */; };
		4CCF8FA5224AB1440032325C /* Socket.framework in CopyFiles */ = {isa = PBXBuildFile; fileRef = 4C5F9B372248DC5E0076DA82 /* Socket.framework */; settings = {ATTRIBUTES = (CodeSignOnCopy, RemoveHeadersOnCopy, ); }; };
		4CD0BEE42242A63A0024C357 /* DicomAssociation.swift in Sources */ = {isa = PBXBuildFile; fileRef = 4CD0BEE32242A63A0024C357 /* DicomAssociation.swift */; };
		4CD0BEE62242B15B0024C357 /* DicomEntity.swift in Sources */ = {isa = PBXBuildFile; fileRef = 4CD0BEE52242B15B0024C357 /* DicomEntity.swift */; };
		4CD0BEE8224401670024C357 /* DicomConstants.swift in Sources */ = {isa = PBXBuildFile; fileRef = 4CD0BEE7224401670024C357 /* DicomConstants.swift */; };
		4CECD64B2240F3440087AF0D /* DocumentsViewController.swift in Sources */ = {isa = PBXBuildFile; fileRef = 4CECD64A2240F3440087AF0D /* DocumentsViewController.swift */; };
		4CECD64D22415EE90087AF0D /* DicomClient.swift in Sources */ = {isa = PBXBuildFile; fileRef = 4CECD64C22415EE90087AF0D /* DicomClient.swift */; };
		4CECD64F22415F5A0087AF0D /* DicomService.swift in Sources */ = {isa = PBXBuildFile; fileRef = 4CECD64E22415F5A0087AF0D /* DicomService.swift */; };
		4CFBF6AF228C61C7006FE616 /* SendOperation.swift in Sources */ = {isa = PBXBuildFile; fileRef = 4CFBF6AE228C61C7006FE616 /* SendOperation.swift */; };
		4CFBF6B222907A29006FE616 /* ServerController.swift in Sources */ = {isa = PBXBuildFile; fileRef = 4CFBF6B122907A29006FE616 /* ServerController.swift */; };
		4CFBF6B622908CC3006FE616 /* ListenerPreferencesViewController.swift in Sources */ = {isa = PBXBuildFile; fileRef = 4CFBF6B522908CC3006FE616 /* ListenerPreferencesViewController.swift */; };
		4CFBF6BC22917413006FE616 /* ServiceItemCellView.swift in Sources */ = {isa = PBXBuildFile; fileRef = 4CFBF6BB22917413006FE616 /* ServiceItemCellView.swift */; };
		4CFBF6BE229195F6006FE616 /* StorageController.swift in Sources */ = {isa = PBXBuildFile; fileRef = 4CFBF6BD229195F6006FE616 /* StorageController.swift */; };
		4CFBF6C02291A76E006FE616 /* StoragesPreferencesViewController.swift in Sources */ = {isa = PBXBuildFile; fileRef = 4CFBF6BF2291A76E006FE616 /* StoragesPreferencesViewController.swift */; };
		4CFBF6C22291AA1B006FE616 /* StorageCellView.swift in Sources */ = {isa = PBXBuildFile; fileRef = 4CFBF6C12291AA1B006FE616 /* StorageCellView.swift */; };
		DA15093E2293E8C600567B54 /* Logger.swift in Sources */ = {isa = PBXBuildFile; fileRef = DA418289228BF77100A79D54 /* Logger.swift */; };
		DA15093F2293E8C900567B54 /* DicomError.swift in Sources */ = {isa = PBXBuildFile; fileRef = 4C53D70D227DAB4B0003724F /* DicomError.swift */; };
		DA41828A228BF77100A79D54 /* Logger.swift in Sources */ = {isa = PBXBuildFile; fileRef = DA418289228BF77100A79D54 /* Logger.swift */; };
		DA41828D228C2B7200A79D54 /* PreferencesTabViewController.swift in Sources */ = {isa = PBXBuildFile; fileRef = DA41828B228C2B7200A79D54 /* PreferencesTabViewController.swift */; };
		DA418290228C2C7700A79D54 /* PreferencesWindowViewController.swift in Sources */ = {isa = PBXBuildFile; fileRef = DA41828F228C2C7700A79D54 /* PreferencesWindowViewController.swift */; };
		DABE9BC6228AEFBC0015655D /* Socket.framework in Copy Frameworks */ = {isa = PBXBuildFile; fileRef = 4C5F9B372248DC5E0076DA82 /* Socket.framework */; settings = {ATTRIBUTES = (CodeSignOnCopy, RemoveHeadersOnCopy, ); }; };
		DABE9BC9228B07710015655D /* DateExtensions.swift in Sources */ = {isa = PBXBuildFile; fileRef = DABE9BC8228B07710015655D /* DateExtensions.swift */; };
		DAE005A1228D852A002CCB47 /* RemotesPreferencesViewController.swift in Sources */ = {isa = PBXBuildFile; fileRef = DAE005A0228D852A002CCB47 /* RemotesPreferencesViewController.swift */; };
		DAE005A8228DA929002CCB47 /* AdvancedPreferencesController.swift in Sources */ = {isa = PBXBuildFile; fileRef = DAE005A6228DA929002CCB47 /* AdvancedPreferencesController.swift */; };
/* End PBXBuildFile section */

/* Begin PBXContainerItemProxy section */
		4C3EF254226E3AD30062B5A3 /* PBXContainerItemProxy */ = {
			isa = PBXContainerItemProxy;
			containerPortal = 4CFF02501F960F0700E31D74 /* Project object */;
			proxyType = 1;
			remoteGlobalIDString = 4C8D798D1F989EB1008300E3;
			remoteInfo = DcmSwift;
		};
		4CCF6B291F9FABC3000579C7 /* PBXContainerItemProxy */ = {
			isa = PBXContainerItemProxy;
			containerPortal = 4CFF02501F960F0700E31D74 /* Project object */;
			proxyType = 1;
			remoteGlobalIDString = 4C8D798D1F989EB1008300E3;
			remoteInfo = DcmSwift;
		};
/* End PBXContainerItemProxy section */

/* Begin PBXCopyFilesBuildPhase section */
		4C3EF257226E3AD90062B5A3 /* CopyFiles */ = {
			isa = PBXCopyFilesBuildPhase;
			buildActionMask = 2147483647;
			dstPath = "";
			dstSubfolderSpec = 10;
			files = (
				4C3EF258226E3AE20062B5A3 /* DcmSwift.framework in CopyFiles */,
			);
			runOnlyForDeploymentPostprocessing = 0;
		};
		4C5F9B392248E1D80076DA82 /* Copy Frameworks */ = {
			isa = PBXCopyFilesBuildPhase;
			buildActionMask = 2147483647;
			dstPath = "";
			dstSubfolderSpec = 10;
			files = (
				DABE9BC6228AEFBC0015655D /* Socket.framework in Copy Frameworks */,
			);
			name = "Copy Frameworks";
			runOnlyForDeploymentPostprocessing = 0;
		};
		4CCF6B2C1F9FABCF000579C7 /* Copy Frameworks */ = {
			isa = PBXCopyFilesBuildPhase;
			buildActionMask = 2147483647;
			dstPath = "";
			dstSubfolderSpec = 10;
			files = (
				4CCF6B2D1F9FABDF000579C7 /* DcmSwift.framework in Copy Frameworks */,
			);
			name = "Copy Frameworks";
			runOnlyForDeploymentPostprocessing = 0;
		};
		4CCF8FA3224AB13B0032325C /* CopyFiles */ = {
			isa = PBXCopyFilesBuildPhase;
			buildActionMask = 2147483647;
			dstPath = "";
			dstSubfolderSpec = 10;
			files = (
				4CCF8FA5224AB1440032325C /* Socket.framework in CopyFiles */,
			);
			runOnlyForDeploymentPostprocessing = 0;
		};
/* End PBXCopyFilesBuildPhase section */

/* Begin PBXFileReference section */
		4C00FB521FC6205500E76466 /* Bridge-Header.h */ = {isa = PBXFileReference; lastKnownFileType = sourcecode.c.h; path = "Bridge-Header.h"; sourceTree = "<group>"; };
		4C18DBC92282062E000D105A /* RemoteQueryViewController.swift */ = {isa = PBXFileReference; lastKnownFileType = sourcecode.swift; path = RemoteQueryViewController.swift; sourceTree = "<group>"; xcLanguageSpecificationIdentifier = xcode.lang.swift; };
		4C38D7731FA0817D00633A5D /* MainSplitViewController.swift */ = {isa = PBXFileReference; lastKnownFileType = sourcecode.swift; path = MainSplitViewController.swift; sourceTree = "<group>"; };
		4C38D7751FA0922300633A5D /* InspectorViewController.swift */ = {isa = PBXFileReference; lastKnownFileType = sourcecode.swift; path = InspectorViewController.swift; sourceTree = "<group>"; };
		4C38D7771FA0B9B200633A5D /* FileViewController.swift */ = {isa = PBXFileReference; lastKnownFileType = sourcecode.swift; path = FileViewController.swift; sourceTree = "<group>"; };
		4C38D77B1FA0DCFF00633A5D /* FlippedStackView.swift */ = {isa = PBXFileReference; lastKnownFileType = sourcecode.swift; path = FlippedStackView.swift; sourceTree = "<group>"; };
		4C38D77D1FA11A7400633A5D /* ElementViewController.swift */ = {isa = PBXFileReference; lastKnownFileType = sourcecode.swift; path = ElementViewController.swift; sourceTree = "<group>"; };
		4C38D77F1FA12B1B00633A5D /* ConsoleSplitViewController.swift */ = {isa = PBXFileReference; lastKnownFileType = sourcecode.swift; path = ConsoleSplitViewController.swift; sourceTree = "<group>"; };
		4C38D7831FA1333200633A5D /* ConsoleViewController.swift */ = {isa = PBXFileReference; lastKnownFileType = sourcecode.swift; path = ConsoleViewController.swift; sourceTree = "<group>"; };
		4C3CD4781F9697DC00323E8A /* DicomFile.swift */ = {isa = PBXFileReference; lastKnownFileType = sourcecode.swift; path = DicomFile.swift; sourceTree = "<group>"; };
		4C3CD47A1F96981300323E8A /* DataSet.swift */ = {isa = PBXFileReference; lastKnownFileType = sourcecode.swift; path = DataSet.swift; sourceTree = "<group>"; };
		4C3CD47C1F96981D00323E8A /* DataElement.swift */ = {isa = PBXFileReference; lastKnownFileType = sourcecode.swift; path = DataElement.swift; sourceTree = "<group>"; };
		4C3EF241226E3AAC0062B5A3 /* MagiX.app */ = {isa = PBXFileReference; explicitFileType = wrapper.application; includeInIndex = 0; path = MagiX.app; sourceTree = BUILT_PRODUCTS_DIR; };
		4C3EF243226E3AAC0062B5A3 /* AppDelegate.swift */ = {isa = PBXFileReference; lastKnownFileType = sourcecode.swift; path = AppDelegate.swift; sourceTree = "<group>"; };
		4C3EF245226E3AAC0062B5A3 /* DataViewController.swift */ = {isa = PBXFileReference; lastKnownFileType = sourcecode.swift; path = DataViewController.swift; sourceTree = "<group>"; };
		4C3EF248226E3AAC0062B5A3 /* MagiX.xcdatamodel */ = {isa = PBXFileReference; lastKnownFileType = wrapper.xcdatamodel; path = MagiX.xcdatamodel; sourceTree = "<group>"; };
		4C3EF24A226E3AAD0062B5A3 /* Assets.xcassets */ = {isa = PBXFileReference; lastKnownFileType = folder.assetcatalog; path = Assets.xcassets; sourceTree = "<group>"; };
		4C3EF24D226E3AAD0062B5A3 /* Base */ = {isa = PBXFileReference; lastKnownFileType = file.storyboard; name = Base; path = Base.lproj/Main.storyboard; sourceTree = "<group>"; };
		4C3EF24F226E3AAD0062B5A3 /* Info.plist */ = {isa = PBXFileReference; lastKnownFileType = text.plist.xml; path = Info.plist; sourceTree = "<group>"; };
		4C3EF250226E3AAD0062B5A3 /* MagiX.entitlements */ = {isa = PBXFileReference; lastKnownFileType = text.plist.entitlements; path = MagiX.entitlements; sourceTree = "<group>"; };
		4C3EF259226E44D10062B5A3 /* DataController.swift */ = {isa = PBXFileReference; lastKnownFileType = sourcecode.swift; path = DataController.swift; sourceTree = "<group>"; };
		4C3EF25B226E5D650062B5A3 /* ImageViewController.swift */ = {isa = PBXFileReference; lastKnownFileType = sourcecode.swift; path = ImageViewController.swift; sourceTree = "<group>"; };
		4C52EEF01FA8876E001A05DF /* PictureViewController.swift */ = {isa = PBXFileReference; lastKnownFileType = sourcecode.swift; path = PictureViewController.swift; sourceTree = "<group>"; };
		4C53D6BD2274C5190003724F /* CollectionViewItem.swift */ = {isa = PBXFileReference; lastKnownFileType = sourcecode.swift; path = CollectionViewItem.swift; sourceTree = "<group>"; };
		4C53D6BE2274C5190003724F /* CollectionViewItem.xib */ = {isa = PBXFileReference; lastKnownFileType = file.xib; path = CollectionViewItem.xib; sourceTree = "<group>"; };
		4C53D6C12274E50D0003724F /* MetadataViewController.swift */ = {isa = PBXFileReference; lastKnownFileType = sourcecode.swift; path = MetadataViewController.swift; sourceTree = "<group>"; };
		4C53D6C82275A4EB0003724F /* LoadOperation.swift */ = {isa = PBXFileReference; lastKnownFileType = sourcecode.swift; path = LoadOperation.swift; sourceTree = "<group>"; };
		4C53D6CA2275B3200003724F /* SidebarViewController.swift */ = {isa = PBXFileReference; lastKnownFileType = sourcecode.swift; path = SidebarViewController.swift; sourceTree = "<group>"; };
		4C53D6CC2275B4A90003724F /* OperationCellView.swift */ = {isa = PBXFileReference; lastKnownFileType = sourcecode.swift; path = OperationCellView.swift; sourceTree = "<group>"; };
		4C53D6CE227760690003724F /* RemoteEditViewController.swift */ = {isa = PBXFileReference; lastKnownFileType = sourcecode.swift; path = RemoteEditViewController.swift; sourceTree = "<group>"; };
		4C53D6D02278F3AA0003724F /* RemoteViewController.swift */ = {isa = PBXFileReference; lastKnownFileType = sourcecode.swift; path = RemoteViewController.swift; sourceTree = "<group>"; };
		4C53D6DC2278F5F90003724F /* Remote.swift */ = {isa = PBXFileReference; lastKnownFileType = sourcecode.swift; path = Remote.swift; sourceTree = "<group>"; };
		4C53D6E1227B5BB50003724F /* ApplicationContext.swift */ = {isa = PBXFileReference; lastKnownFileType = sourcecode.swift; path = ApplicationContext.swift; sourceTree = "<group>"; };
		4C53D6E3227B61660003724F /* PDUMessage.swift */ = {isa = PBXFileReference; lastKnownFileType = sourcecode.swift; path = PDUMessage.swift; sourceTree = "<group>"; };
		4C53D6E5227B69BB0003724F /* PresentationContext.swift */ = {isa = PBXFileReference; lastKnownFileType = sourcecode.swift; path = PresentationContext.swift; sourceTree = "<group>"; };
		4C53D6E7227B6D0D0003724F /* UserInfo.swift */ = {isa = PBXFileReference; lastKnownFileType = sourcecode.swift; path = UserInfo.swift; sourceTree = "<group>"; };
		4C53D6EC227C42030003724F /* ItemType.swift */ = {isa = PBXFileReference; lastKnownFileType = sourcecode.swift; path = ItemType.swift; sourceTree = "<group>"; };
		4C53D6EE227C8B940003724F /* CommandField.swift */ = {isa = PBXFileReference; lastKnownFileType = sourcecode.swift; path = CommandField.swift; sourceTree = "<group>"; };
		4C53D6F0227CAF310003724F /* PDUType.swift */ = {isa = PBXFileReference; lastKnownFileType = sourcecode.swift; path = PDUType.swift; sourceTree = "<group>"; };
		4C53D6F2227CAFB20003724F /* AssociationAC.swift */ = {isa = PBXFileReference; lastKnownFileType = sourcecode.swift; path = AssociationAC.swift; sourceTree = "<group>"; };
		4C53D6F5227CB1100003724F /* AssociationRQ.swift */ = {isa = PBXFileReference; lastKnownFileType = sourcecode.swift; path = AssociationRQ.swift; sourceTree = "<group>"; };
		4C53D6F7227CB34D0003724F /* ReleaseRQ.swift */ = {isa = PBXFileReference; lastKnownFileType = sourcecode.swift; path = ReleaseRQ.swift; sourceTree = "<group>"; };
		4C53D6F9227CB3900003724F /* AssociationRJ.swift */ = {isa = PBXFileReference; lastKnownFileType = sourcecode.swift; path = AssociationRJ.swift; sourceTree = "<group>"; };
		4C53D6FB227CB3B00003724F /* ReleaseRP.swift */ = {isa = PBXFileReference; lastKnownFileType = sourcecode.swift; path = ReleaseRP.swift; sourceTree = "<group>"; };
		4C53D6FD227CB4480003724F /* DataTF.swift */ = {isa = PBXFileReference; lastKnownFileType = sourcecode.swift; path = DataTF.swift; sourceTree = "<group>"; };
		4C53D6FF227CB4650003724F /* Abort.swift */ = {isa = PBXFileReference; lastKnownFileType = sourcecode.swift; path = Abort.swift; sourceTree = "<group>"; };
		4C53D701227CB79C0003724F /* PDUDecoder.swift */ = {isa = PBXFileReference; lastKnownFileType = sourcecode.swift; path = PDUDecoder.swift; sourceTree = "<group>"; };
		4C53D703227CB83A0003724F /* CEchoRQ.swift */ = {isa = PBXFileReference; lastKnownFileType = sourcecode.swift; path = CEchoRQ.swift; sourceTree = "<group>"; };
		4C53D705227CB8B20003724F /* CFindRQ.swift */ = {isa = PBXFileReference; lastKnownFileType = sourcecode.swift; path = CFindRQ.swift; sourceTree = "<group>"; };
		4C53D707227CBA040003724F /* PDUEncoder.swift */ = {isa = PBXFileReference; lastKnownFileType = sourcecode.swift; path = PDUEncoder.swift; sourceTree = "<group>"; };
		4C53D70A227CD0770003724F /* CEchoRSP.swift */ = {isa = PBXFileReference; lastKnownFileType = sourcecode.swift; path = CEchoRSP.swift; sourceTree = "<group>"; };
		4C53D70D227DAB4B0003724F /* DicomError.swift */ = {isa = PBXFileReference; lastKnownFileType = sourcecode.swift; path = DicomError.swift; sourceTree = "<group>"; };
		4C53D70F227DD0880003724F /* CFindRSP.swift */ = {isa = PBXFileReference; lastKnownFileType = sourcecode.swift; path = CFindRSP.swift; sourceTree = "<group>"; };
		4C53D711227E1CEE0003724F /* AppDicomError.swift */ = {isa = PBXFileReference; lastKnownFileType = sourcecode.swift; path = AppDicomError.swift; sourceTree = "<group>"; };
		4C53D713227F4D440003724F /* DIMSEStatus.swift */ = {isa = PBXFileReference; lastKnownFileType = sourcecode.swift; path = DIMSEStatus.swift; sourceTree = "<group>"; };
		4C5792FA1FB71994003B1279 /* DocumentController.swift */ = {isa = PBXFileReference; lastKnownFileType = sourcecode.swift; path = DocumentController.swift; sourceTree = "<group>"; };
		4C5792FC1FB8709D003B1279 /* AddElementController.swift */ = {isa = PBXFileReference; lastKnownFileType = sourcecode.swift; path = AddElementController.swift; sourceTree = "<group>"; };
		4C5792FE1FB8A8A2003B1279 /* PreferencesWindowController.swift */ = {isa = PBXFileReference; lastKnownFileType = sourcecode.swift; path = PreferencesWindowController.swift; sourceTree = "<group>"; };
		4C5793001FB8AA65003B1279 /* PreferencesViewController.swift */ = {isa = PBXFileReference; lastKnownFileType = sourcecode.swift; path = PreferencesViewController.swift; sourceTree = "<group>"; };
		4C5BF0901FABB4730051F4FE /* DicomString.swift */ = {isa = PBXFileReference; lastKnownFileType = sourcecode.swift; path = DicomString.swift; sourceTree = "<group>"; };
		4C5F9B362248DBCD0076DA82 /* Cartfile */ = {isa = PBXFileReference; lastKnownFileType = text; path = Cartfile; sourceTree = "<group>"; };
		4C5F9B372248DC5E0076DA82 /* Socket.framework */ = {isa = PBXFileReference; lastKnownFileType = wrapper.framework; name = Socket.framework; path = Carthage/Build/Mac/Socket.framework; sourceTree = "<group>"; };
		4C5F9B3B2248E3870076DA82 /* EntitiesPrefViewController.swift */ = {isa = PBXFileReference; lastKnownFileType = sourcecode.swift; path = EntitiesPrefViewController.swift; sourceTree = "<group>"; };
		4C5F9B3D224911E30076DA82 /* GeneralPrefViewController.swift */ = {isa = PBXFileReference; lastKnownFileType = sourcecode.swift; path = GeneralPrefViewController.swift; sourceTree = "<group>"; };
		4C5F9B3F224913A10076DA82 /* NetworkPrefViewController.swift */ = {isa = PBXFileReference; lastKnownFileType = sourcecode.swift; path = NetworkPrefViewController.swift; sourceTree = "<group>"; };
		4C5F9B41224913C00076DA82 /* DicomPrefViewController.swift */ = {isa = PBXFileReference; lastKnownFileType = sourcecode.swift; path = DicomPrefViewController.swift; sourceTree = "<group>"; };
		4C5F9B43224935530076DA82 /* SendViewController.swift */ = {isa = PBXFileReference; lastKnownFileType = sourcecode.swift; path = SendViewController.swift; sourceTree = "<group>"; };
		4C76A9E9224814F30057350E /* CR-MONO1-10-chest */ = {isa = PBXFileReference; lastKnownFileType = file; path = "CR-MONO1-10-chest"; sourceTree = "<group>"; };
		4C76A9EA224814F30057350E /* MR-MONO2-16-knee */ = {isa = PBXFileReference; lastKnownFileType = file; path = "MR-MONO2-16-knee"; sourceTree = "<group>"; };
		4C76A9EB224814F30057350E /* NM-MONO2-16-13x-heart */ = {isa = PBXFileReference; lastKnownFileType = file; path = "NM-MONO2-16-13x-heart"; sourceTree = "<group>"; };
		4C76A9EC224814F30057350E /* CT-MONO2-16-ort */ = {isa = PBXFileReference; lastKnownFileType = file; path = "CT-MONO2-16-ort"; sourceTree = "<group>"; };
		4C76A9ED224814F30057350E /* MR-MONO2-12-angio-an1 */ = {isa = PBXFileReference; lastKnownFileType = file; path = "MR-MONO2-12-angio-an1"; sourceTree = "<group>"; };
		4C76A9EE224814F30057350E /* OT-MONO2-8-hip */ = {isa = PBXFileReference; lastKnownFileType = file; path = "OT-MONO2-8-hip"; sourceTree = "<group>"; };
		4C76A9EF224814F30057350E /* OT-PAL-8-face */ = {isa = PBXFileReference; lastKnownFileType = file; path = "OT-PAL-8-face"; sourceTree = "<group>"; };
		4C76A9F0224814F40057350E /* US-PAL-8-10x-echo */ = {isa = PBXFileReference; lastKnownFileType = file; path = "US-PAL-8-10x-echo"; sourceTree = "<group>"; };
		4C76A9F1224814F40057350E /* OT-MONO2-8-colon */ = {isa = PBXFileReference; lastKnownFileType = file; path = "OT-MONO2-8-colon"; sourceTree = "<group>"; };
		4C76A9F2224814F40057350E /* US-RGB-8-epicard */ = {isa = PBXFileReference; lastKnownFileType = file; path = "US-RGB-8-epicard"; sourceTree = "<group>"; };
		4C76A9F3224814F40057350E /* MR-MONO2-12-an2 */ = {isa = PBXFileReference; lastKnownFileType = file; path = "MR-MONO2-12-an2"; sourceTree = "<group>"; };
		4C76A9F4224814F40057350E /* CT-MONO2-16-chest */ = {isa = PBXFileReference; lastKnownFileType = file; path = "CT-MONO2-16-chest"; sourceTree = "<group>"; };
		4C76A9F5224814F40057350E /* CT-MONO2-12-lomb-an2 */ = {isa = PBXFileReference; lastKnownFileType = file; path = "CT-MONO2-12-lomb-an2"; sourceTree = "<group>"; };
		4C76A9F6224814F50057350E /* US-MONO2-8-8x-execho */ = {isa = PBXFileReference; lastKnownFileType = file; path = "US-MONO2-8-8x-execho"; sourceTree = "<group>"; };
		4C76A9F7224814F50057350E /* CT-MONO2-16-brain */ = {isa = PBXFileReference; lastKnownFileType = file; path = "CT-MONO2-16-brain"; sourceTree = "<group>"; };
		4C76A9F8224814F50057350E /* US-RGB-8-esopecho */ = {isa = PBXFileReference; lastKnownFileType = file; path = "US-RGB-8-esopecho"; sourceTree = "<group>"; };
		4C76A9F9224814F50057350E /* MR-MONO2-8-16x-heart */ = {isa = PBXFileReference; lastKnownFileType = file; path = "MR-MONO2-8-16x-heart"; sourceTree = "<group>"; };
		4C76A9FA224814F50057350E /* OT-MONO2-8-a7 */ = {isa = PBXFileReference; lastKnownFileType = file; path = "OT-MONO2-8-a7"; sourceTree = "<group>"; };
		4C76A9FB224814F50057350E /* MR-MONO2-16-head */ = {isa = PBXFileReference; lastKnownFileType = file; path = "MR-MONO2-16-head"; sourceTree = "<group>"; };
		4C76A9FC224814F50057350E /* XA-MONO2-8-12x-catheter */ = {isa = PBXFileReference; lastKnownFileType = file; path = "XA-MONO2-8-12x-catheter"; sourceTree = "<group>"; };
		4C76A9FD224814F60057350E /* CT-MONO2-8-abdo */ = {isa = PBXFileReference; lastKnownFileType = file; path = "CT-MONO2-8-abdo"; sourceTree = "<group>"; };
		4C76A9FE224814F60057350E /* MR-MONO2-12-shoulder */ = {isa = PBXFileReference; lastKnownFileType = file; path = "MR-MONO2-12-shoulder"; sourceTree = "<group>"; };
		4C76A9FF224814F60057350E /* CT-MONO2-16-ankle */ = {isa = PBXFileReference; lastKnownFileType = file; path = "CT-MONO2-16-ankle"; sourceTree = "<group>"; };
		4C783E6A1F969DC500E46F30 /* DicomData.swift */ = {isa = PBXFileReference; lastKnownFileType = sourcecode.swift; path = DicomData.swift; sourceTree = "<group>"; };
		4C7B78D01FA1485B005BB2A2 /* DicomDate.swift */ = {isa = PBXFileReference; lastKnownFileType = sourcecode.swift; path = DicomDate.swift; sourceTree = "<group>"; };
		4C7B78D41FA23FAC005BB2A2 /* DataTag.swift */ = {isa = PBXFileReference; lastKnownFileType = sourcecode.swift; path = DataTag.swift; sourceTree = "<group>"; };
		4C8D79851F97D84A008300E3 /* DataSequence.swift */ = {isa = PBXFileReference; lastKnownFileType = sourcecode.swift; path = DataSequence.swift; sourceTree = "<group>"; };
		4C8D79871F97D859008300E3 /* DataItem.swift */ = {isa = PBXFileReference; indentWidth = 4; lastKnownFileType = sourcecode.swift; path = DataItem.swift; sourceTree = "<group>"; };
		4C8D798E1F989EB1008300E3 /* DcmSwift.framework */ = {isa = PBXFileReference; explicitFileType = wrapper.framework; includeInIndex = 0; path = DcmSwift.framework; sourceTree = BUILT_PRODUCTS_DIR; };
		4C8D79901F989EB1008300E3 /* DcmSwift.h */ = {isa = PBXFileReference; lastKnownFileType = sourcecode.c.h; path = DcmSwift.h; sourceTree = "<group>"; };
		4C8D79911F989EB1008300E3 /* Info.plist */ = {isa = PBXFileReference; lastKnownFileType = text.plist.xml; path = Info.plist; sourceTree = "<group>"; };
		4C8D79A71F98A69B008300E3 /* DicomSpec.swift */ = {isa = PBXFileReference; lastKnownFileType = sourcecode.swift; path = DicomSpec.swift; sourceTree = "<group>"; };
		4C91251E2282E4A500210165 /* OperationsController.swift */ = {isa = PBXFileReference; lastKnownFileType = sourcecode.swift; path = OperationsController.swift; sourceTree = "<group>"; };
		4C9125202282EA0E00210165 /* FindOperation.swift */ = {isa = PBXFileReference; lastKnownFileType = sourcecode.swift; path = FindOperation.swift; sourceTree = "<group>"; };
		4C9125222282F14000210165 /* DirectoryEditViewController.swift */ = {isa = PBXFileReference; lastKnownFileType = sourcecode.swift; path = DirectoryEditViewController.swift; sourceTree = "<group>"; };
		4C9125242282F2A300210165 /* SmartDirectoryEditViewController.swift */ = {isa = PBXFileReference; lastKnownFileType = sourcecode.swift; path = SmartDirectoryEditViewController.swift; sourceTree = "<group>"; };
		4C99796E1FA71DEF00C90494 /* PixelSequence.swift */ = {isa = PBXFileReference; lastKnownFileType = sourcecode.swift; path = PixelSequence.swift; sourceTree = "<group>"; };
		4C99798F1FA75B3600C90494 /* DicomObject.swift */ = {isa = PBXFileReference; lastKnownFileType = sourcecode.swift; path = DicomObject.swift; sourceTree = "<group>"; };
		4C9979961FA7720300C90494 /* DicomImage.swift */ = {isa = PBXFileReference; lastKnownFileType = sourcecode.swift; path = DicomImage.swift; sourceTree = "<group>"; };
		4C9979991FA78EF800C90494 /* AppKit.framework */ = {isa = PBXFileReference; lastKnownFileType = wrapper.framework; name = AppKit.framework; path = System/Library/Frameworks/AppKit.framework; sourceTree = SDKROOT; };
		4CA071792283693B006227E1 /* CStoreRQ.swift */ = {isa = PBXFileReference; lastKnownFileType = sourcecode.swift; path = CStoreRQ.swift; sourceTree = "<group>"; };
		4CA0717B22836946006227E1 /* CStoreRSP.swift */ = {isa = PBXFileReference; lastKnownFileType = sourcecode.swift; path = CStoreRSP.swift; sourceTree = "<group>"; };
		4CA0717D22836BC9006227E1 /* DicomServer.swift */ = {isa = PBXFileReference; lastKnownFileType = sourcecode.swift; path = DicomServer.swift; sourceTree = "<group>"; };
		4CA36BFB2256922F0024313B /* MyPlayground.playground */ = {isa = PBXFileReference; lastKnownFileType = file.playground; path = MyPlayground.playground; sourceTree = "<group>"; xcLanguageSpecificationIdentifier = xcode.lang.swift; };
		4CA4051E1FA67DF3006F8053 /* DcmSwiftTests.xctest */ = {isa = PBXFileReference; explicitFileType = wrapper.cfbundle; includeInIndex = 0; path = DcmSwiftTests.xctest; sourceTree = BUILT_PRODUCTS_DIR; };
		4CA405201FA67DF3006F8053 /* DcmSwiftTests.swift */ = {isa = PBXFileReference; lastKnownFileType = sourcecode.swift; path = DcmSwiftTests.swift; sourceTree = "<group>"; };
		4CA405221FA67DF3006F8053 /* Info.plist */ = {isa = PBXFileReference; lastKnownFileType = text.plist.xml; path = Info.plist; sourceTree = "<group>"; };
		4CB9C9A01FB248C000C5356B /* ExportViewController.swift */ = {isa = PBXFileReference; lastKnownFileType = sourcecode.swift; path = ExportViewController.swift; sourceTree = "<group>"; };
		4CCF6B171F9FABBA000579C7 /* DicomiX.app */ = {isa = PBXFileReference; explicitFileType = wrapper.application; includeInIndex = 0; path = DicomiX.app; sourceTree = BUILT_PRODUCTS_DIR; };
		4CCF6B191F9FABBA000579C7 /* AppDelegate.swift */ = {isa = PBXFileReference; lastKnownFileType = sourcecode.swift; path = AppDelegate.swift; sourceTree = "<group>"; };
		4CCF6B1B1F9FABBA000579C7 /* DatasetViewController.swift */ = {isa = PBXFileReference; lastKnownFileType = sourcecode.swift; path = DatasetViewController.swift; sourceTree = "<group>"; };
		4CCF6B1D1F9FABBA000579C7 /* DicomDocument.swift */ = {isa = PBXFileReference; lastKnownFileType = sourcecode.swift; path = DicomDocument.swift; sourceTree = "<group>"; };
		4CCF6B1F1F9FABBA000579C7 /* Assets.xcassets */ = {isa = PBXFileReference; lastKnownFileType = folder.assetcatalog; path = Assets.xcassets; sourceTree = "<group>"; };
		4CCF6B221F9FABBA000579C7 /* Base */ = {isa = PBXFileReference; lastKnownFileType = file.storyboard; name = Base; path = Base.lproj/Main.storyboard; sourceTree = "<group>"; };
		4CCF6B241F9FABBA000579C7 /* Info.plist */ = {isa = PBXFileReference; lastKnownFileType = text.plist.xml; path = Info.plist; sourceTree = "<group>"; };
		4CCF6B251F9FABBA000579C7 /* DicomiX.entitlements */ = {isa = PBXFileReference; lastKnownFileType = text.plist.entitlements; path = DicomiX.entitlements; sourceTree = "<group>"; };
		4CCF6B2E1F9FB285000579C7 /* WindowController.swift */ = {isa = PBXFileReference; lastKnownFileType = sourcecode.swift; path = WindowController.swift; sourceTree = "<group>"; };
		4CCF8F9F224AAAE60032325C /* ExportDICOMViewController.swift */ = {isa = PBXFileReference; lastKnownFileType = sourcecode.swift; path = ExportDICOMViewController.swift; sourceTree = "<group>"; };
		4CD0BEE32242A63A0024C357 /* DicomAssociation.swift */ = {isa = PBXFileReference; lastKnownFileType = sourcecode.swift; path = DicomAssociation.swift; sourceTree = "<group>"; };
		4CD0BEE52242B15B0024C357 /* DicomEntity.swift */ = {isa = PBXFileReference; lastKnownFileType = sourcecode.swift; path = DicomEntity.swift; sourceTree = "<group>"; };
		4CD0BEE7224401670024C357 /* DicomConstants.swift */ = {isa = PBXFileReference; lastKnownFileType = sourcecode.swift; path = DicomConstants.swift; sourceTree = "<group>"; };
		4CECD64A2240F3440087AF0D /* DocumentsViewController.swift */ = {isa = PBXFileReference; lastKnownFileType = sourcecode.swift; path = DocumentsViewController.swift; sourceTree = "<group>"; };
		4CECD64C22415EE90087AF0D /* DicomClient.swift */ = {isa = PBXFileReference; lastKnownFileType = sourcecode.swift; path = DicomClient.swift; sourceTree = "<group>"; };
		4CECD64E22415F5A0087AF0D /* DicomService.swift */ = {isa = PBXFileReference; lastKnownFileType = sourcecode.swift; path = DicomService.swift; sourceTree = "<group>"; };
		4CFBF6AE228C61C7006FE616 /* SendOperation.swift */ = {isa = PBXFileReference; lastKnownFileType = sourcecode.swift; path = SendOperation.swift; sourceTree = "<group>"; };
		4CFBF6B122907A29006FE616 /* ServerController.swift */ = {isa = PBXFileReference; lastKnownFileType = sourcecode.swift; path = ServerController.swift; sourceTree = "<group>"; };
		4CFBF6B522908CC3006FE616 /* ListenerPreferencesViewController.swift */ = {isa = PBXFileReference; fileEncoding = 4; lastKnownFileType = sourcecode.swift; path = ListenerPreferencesViewController.swift; sourceTree = "<group>"; };
		4CFBF6BB22917413006FE616 /* ServiceItemCellView.swift */ = {isa = PBXFileReference; lastKnownFileType = sourcecode.swift; path = ServiceItemCellView.swift; sourceTree = "<group>"; };
		4CFBF6BD229195F6006FE616 /* StorageController.swift */ = {isa = PBXFileReference; lastKnownFileType = sourcecode.swift; path = StorageController.swift; sourceTree = "<group>"; };
		4CFBF6BF2291A76E006FE616 /* StoragesPreferencesViewController.swift */ = {isa = PBXFileReference; lastKnownFileType = sourcecode.swift; path = StoragesPreferencesViewController.swift; sourceTree = "<group>"; };
		4CFBF6C12291AA1B006FE616 /* StorageCellView.swift */ = {isa = PBXFileReference; lastKnownFileType = sourcecode.swift; path = StorageCellView.swift; sourceTree = "<group>"; };
		DA418289228BF77100A79D54 /* Logger.swift */ = {isa = PBXFileReference; lastKnownFileType = sourcecode.swift; path = Logger.swift; sourceTree = "<group>"; };
		DA41828B228C2B7200A79D54 /* PreferencesTabViewController.swift */ = {isa = PBXFileReference; lastKnownFileType = sourcecode.swift; path = PreferencesTabViewController.swift; sourceTree = "<group>"; };
		DA41828F228C2C7700A79D54 /* PreferencesWindowViewController.swift */ = {isa = PBXFileReference; lastKnownFileType = sourcecode.swift; path = PreferencesWindowViewController.swift; sourceTree = "<group>"; };
		DABE9BC3228AEBEB0015655D /* README */ = {isa = PBXFileReference; lastKnownFileType = text; path = README; sourceTree = "<group>"; };
		DABE9BC8228B07710015655D /* DateExtensions.swift */ = {isa = PBXFileReference; lastKnownFileType = sourcecode.swift; path = DateExtensions.swift; sourceTree = "<group>"; };
		DAE005A0228D852A002CCB47 /* RemotesPreferencesViewController.swift */ = {isa = PBXFileReference; lastKnownFileType = sourcecode.swift; path = RemotesPreferencesViewController.swift; sourceTree = "<group>"; };
		DAE005A6228DA929002CCB47 /* AdvancedPreferencesController.swift */ = {isa = PBXFileReference; lastKnownFileType = sourcecode.swift; path = AdvancedPreferencesController.swift; sourceTree = "<group>"; };
/* End PBXFileReference section */

/* Begin PBXFrameworksBuildPhase section */
		4C3EF23E226E3AAC0062B5A3 /* Frameworks */ = {
			isa = PBXFrameworksBuildPhase;
			buildActionMask = 2147483647;
			files = (
				4C3EF256226E3AD70062B5A3 /* DcmSwift.framework in Frameworks */,
			);
			runOnlyForDeploymentPostprocessing = 0;
		};
		4C8D798A1F989EB1008300E3 /* Frameworks */ = {
			isa = PBXFrameworksBuildPhase;
			buildActionMask = 2147483647;
			files = (
				4C5F9B382248DC5E0076DA82 /* Socket.framework in Frameworks */,
			);
			runOnlyForDeploymentPostprocessing = 0;
		};
		4CA4051B1FA67DF3006F8053 /* Frameworks */ = {
			isa = PBXFrameworksBuildPhase;
			buildActionMask = 2147483647;
			files = (
				4CA405231FA67DF3006F8053 /* DcmSwift.framework in Frameworks */,
				4CCF8FA2224AB0B20032325C /* Socket.framework in Frameworks */,
			);
			runOnlyForDeploymentPostprocessing = 0;
		};
		4CCF6B141F9FABBA000579C7 /* Frameworks */ = {
			isa = PBXFrameworksBuildPhase;
			buildActionMask = 2147483647;
			files = (
				4CCF6B2B1F9FABC7000579C7 /* DcmSwift.framework in Frameworks */,
			);
			runOnlyForDeploymentPostprocessing = 0;
		};
/* End PBXFrameworksBuildPhase section */

/* Begin PBXGroup section */
		4C3EF242226E3AAC0062B5A3 /* MagiX */ = {
			isa = PBXGroup;
			children = (
				4C53D6C32274E5150003724F /* App */,
				4C53D6C52274E5280003724F /* View Controllers */,
				4CFBF6B022907A09006FE616 /* Controllers */,
				4C53D6C62274E5390003724F /* Core Data */,
				4CFBF6AD228C61A1006FE616 /* Operations */,
				4CFBF6BA229173E1006FE616 /* TableCellView */,
				4C53D6C72274E5470003724F /* Resources */,
				4C3EF24F226E3AAD0062B5A3 /* Info.plist */,
			);
			path = MagiX;
			sourceTree = "<group>";
		};
		4C53D6C32274E5150003724F /* App */ = {
			isa = PBXGroup;
			children = (
				4C3EF243226E3AAC0062B5A3 /* AppDelegate.swift */,
				4C53D711227E1CEE0003724F /* AppDicomError.swift */,
			);
			path = App;
			sourceTree = "<group>";
		};
		4C53D6C52274E5280003724F /* View Controllers */ = {
			isa = PBXGroup;
			children = (
				4C53D6CA2275B3200003724F /* SidebarViewController.swift */,
				4C9125222282F14000210165 /* DirectoryEditViewController.swift */,
				4C9125242282F2A300210165 /* SmartDirectoryEditViewController.swift */,
				4C53D6CE227760690003724F /* RemoteEditViewController.swift */,
				4C3EF245226E3AAC0062B5A3 /* DataViewController.swift */,
				4C53D6D02278F3AA0003724F /* RemoteViewController.swift */,
				4C18DBC92282062E000D105A /* RemoteQueryViewController.swift */,
				4C3EF25B226E5D650062B5A3 /* ImageViewController.swift */,
				4C53D6C12274E50D0003724F /* MetadataViewController.swift */,
				4C53D6BD2274C5190003724F /* CollectionViewItem.swift */,
				4C53D6CC2275B4A90003724F /* OperationCellView.swift */,
				DA41828B228C2B7200A79D54 /* PreferencesTabViewController.swift */,
				DA41828F228C2C7700A79D54 /* PreferencesWindowViewController.swift */,
				4CFBF6BF2291A76E006FE616 /* StoragesPreferencesViewController.swift */,
				4CFBF6B522908CC3006FE616 /* ListenerPreferencesViewController.swift */,
				DAE005A0228D852A002CCB47 /* RemotesPreferencesViewController.swift */,
				DAE005A6228DA929002CCB47 /* AdvancedPreferencesController.swift */,
			);
			name = "View Controllers";
			path = "VIew Controllers";
			sourceTree = "<group>";
		};
		4C53D6C62274E5390003724F /* Core Data */ = {
			isa = PBXGroup;
			children = (
				4C53D6DC2278F5F90003724F /* Remote.swift */,
			);
			path = "Core Data";
			sourceTree = "<group>";
		};
		4C53D6C72274E5470003724F /* Resources */ = {
			isa = PBXGroup;
			children = (
				4C3EF24A226E3AAD0062B5A3 /* Assets.xcassets */,
				4C3EF24C226E3AAD0062B5A3 /* Main.storyboard */,
				4C53D6BE2274C5190003724F /* CollectionViewItem.xib */,
				4C3EF250226E3AAD0062B5A3 /* MagiX.entitlements */,
				4C3EF247226E3AAC0062B5A3 /* MagiX.xcdatamodeld */,
			);
			path = Resources;
			sourceTree = "<group>";
		};
		4C53D6E0227B5AC30003724F /* PDU */ = {
			isa = PBXGroup;
			children = (
				4C53D6F0227CAF310003724F /* PDUType.swift */,
				4C53D701227CB79C0003724F /* PDUDecoder.swift */,
				4C53D707227CBA040003724F /* PDUEncoder.swift */,
				4C53D6E3227B61660003724F /* PDUMessage.swift */,
				4C53D6EE227C8B940003724F /* CommandField.swift */,
				4C53D6EC227C42030003724F /* ItemType.swift */,
				4C53D713227F4D440003724F /* DIMSEStatus.swift */,
				4C53D709227CBAE00003724F /* Messages */,
				4C53D6F4227CAFCE0003724F /* Items */,
			);
			path = PDU;
			sourceTree = "<group>";
		};
		4C53D6E9227B8FAE0003724F /* Data */ = {
			isa = PBXGroup;
			children = (
				4C3CD47A1F96981300323E8A /* DataSet.swift */,
				4C3CD47C1F96981D00323E8A /* DataElement.swift */,
				4C8D79851F97D84A008300E3 /* DataSequence.swift */,
				4C8D79871F97D859008300E3 /* DataItem.swift */,
				4C7B78D41FA23FAC005BB2A2 /* DataTag.swift */,
				4C99796E1FA71DEF00C90494 /* PixelSequence.swift */,
			);
			path = Data;
			sourceTree = "<group>";
		};
		4C53D6F4227CAFCE0003724F /* Items */ = {
			isa = PBXGroup;
			children = (
				4C53D6E1227B5BB50003724F /* ApplicationContext.swift */,
				4C53D6E5227B69BB0003724F /* PresentationContext.swift */,
				4C53D6E7227B6D0D0003724F /* UserInfo.swift */,
			);
			path = Items;
			sourceTree = "<group>";
		};
		4C53D709227CBAE00003724F /* Messages */ = {
			isa = PBXGroup;
			children = (
				4C53D6F5227CB1100003724F /* AssociationRQ.swift */,
				4C53D6F2227CAFB20003724F /* AssociationAC.swift */,
				4C53D6F9227CB3900003724F /* AssociationRJ.swift */,
				4C53D6FD227CB4480003724F /* DataTF.swift */,
				4C53D6F7227CB34D0003724F /* ReleaseRQ.swift */,
				4C53D6FB227CB3B00003724F /* ReleaseRP.swift */,
				4C53D6FF227CB4650003724F /* Abort.swift */,
				4C53D70C227CD1270003724F /* DIMSE */,
			);
			path = Messages;
			sourceTree = "<group>";
		};
		4C53D70C227CD1270003724F /* DIMSE */ = {
			isa = PBXGroup;
			children = (
				4C53D703227CB83A0003724F /* CEchoRQ.swift */,
				4C53D70A227CD0770003724F /* CEchoRSP.swift */,
				4C53D705227CB8B20003724F /* CFindRQ.swift */,
				4C53D70F227DD0880003724F /* CFindRSP.swift */,
				4CA071792283693B006227E1 /* CStoreRQ.swift */,
				4CA0717B22836946006227E1 /* CStoreRSP.swift */,
			);
			path = DIMSE;
			sourceTree = "<group>";
		};
		4C8D798F1F989EB1008300E3 /* DcmSwift */ = {
			isa = PBXGroup;
			children = (
				4C8D79911F989EB1008300E3 /* Info.plist */,
				4CB832681FA2916100103A94 /* Header */,
				4C53D6E9227B8FAE0003724F /* Data */,
				4CECD652224165AC0087AF0D /* Foundation */,
				4CB832691FA2917300103A94 /* Networking */,
				4CECD653224165CF0087AF0D /* Graphics */,
				4CA36BFB2256922F0024313B /* MyPlayground.playground */,
			);
			path = DcmSwift;
			sourceTree = "<group>";
		};
		4C8D799E1F989EF4008300E3 /* Frameworks */ = {
			isa = PBXGroup;
			children = (
				4C5F9B372248DC5E0076DA82 /* Socket.framework */,
				4C9979991FA78EF800C90494 /* AppKit.framework */,
			);
			name = Frameworks;
			sourceTree = "<group>";
		};
		4C9979931FA75C8300C90494 /* Classes */ = {
			isa = PBXGroup;
			children = (
				4CCF6B191F9FABBA000579C7 /* AppDelegate.swift */,
				4CCF6B1D1F9FABBA000579C7 /* DicomDocument.swift */,
				4CCF6B2E1F9FB285000579C7 /* WindowController.swift */,
				4C5792FA1FB71994003B1279 /* DocumentController.swift */,
				4C38D7731FA0817D00633A5D /* MainSplitViewController.swift */,
				4C38D77F1FA12B1B00633A5D /* ConsoleSplitViewController.swift */,
				4CECD64A2240F3440087AF0D /* DocumentsViewController.swift */,
				4CCF6B1B1F9FABBA000579C7 /* DatasetViewController.swift */,
				4C38D7831FA1333200633A5D /* ConsoleViewController.swift */,
				4C38D7751FA0922300633A5D /* InspectorViewController.swift */,
				4C38D7771FA0B9B200633A5D /* FileViewController.swift */,
				4C38D77D1FA11A7400633A5D /* ElementViewController.swift */,
				4C52EEF01FA8876E001A05DF /* PictureViewController.swift */,
				4CB9C9A01FB248C000C5356B /* ExportViewController.swift */,
				4C5792FC1FB8709D003B1279 /* AddElementController.swift */,
				4C38D77B1FA0DCFF00633A5D /* FlippedStackView.swift */,
				4C5792FE1FB8A8A2003B1279 /* PreferencesWindowController.swift */,
				4C5793001FB8AA65003B1279 /* PreferencesViewController.swift */,
				4C5F9B3D224911E30076DA82 /* GeneralPrefViewController.swift */,
				4C5F9B3B2248E3870076DA82 /* EntitiesPrefViewController.swift */,
				4C5F9B3F224913A10076DA82 /* NetworkPrefViewController.swift */,
				4C5F9B41224913C00076DA82 /* DicomPrefViewController.swift */,
				4C5F9B43224935530076DA82 /* SendViewController.swift */,
				4CCF8F9F224AAAE60032325C /* ExportDICOMViewController.swift */,
			);
			path = Classes;
			sourceTree = "<group>";
		};
		4C9979941FA75C8D00C90494 /* Storyboards */ = {
			isa = PBXGroup;
			children = (
				4CCF6B211F9FABBA000579C7 /* Main.storyboard */,
			);
			path = Storyboards;
			sourceTree = "<group>";
		};
		4C9979951FA75C9D00C90494 /* Resources */ = {
			isa = PBXGroup;
			children = (
				4CCF6B1F1F9FABBA000579C7 /* Assets.xcassets */,
				4CCF6B251F9FABBA000579C7 /* DicomiX.entitlements */,
			);
			path = Resources;
			sourceTree = "<group>";
		};
		4CA4051F1FA67DF3006F8053 /* DcmSwiftTests */ = {
			isa = PBXGroup;
			children = (
				4CA4052D1FA67FF3006F8053 /* Test Files */,
				4C00FB521FC6205500E76466 /* Bridge-Header.h */,
				4CA405201FA67DF3006F8053 /* DcmSwiftTests.swift */,
				4CA405221FA67DF3006F8053 /* Info.plist */,
			);
			path = DcmSwiftTests;
			sourceTree = "<group>";
		};
		4CA4052D1FA67FF3006F8053 /* Test Files */ = {
			isa = PBXGroup;
			children = (
				4C76A9E9224814F30057350E /* CR-MONO1-10-chest */,
				4C76A9FD224814F60057350E /* CT-MONO2-8-abdo */,
				4C76A9F5224814F40057350E /* CT-MONO2-12-lomb-an2 */,
				4C76A9FF224814F60057350E /* CT-MONO2-16-ankle */,
				4C76A9F7224814F50057350E /* CT-MONO2-16-brain */,
				4C76A9F4224814F40057350E /* CT-MONO2-16-chest */,
				4C76A9EC224814F30057350E /* CT-MONO2-16-ort */,
				4C76A9F9224814F50057350E /* MR-MONO2-8-16x-heart */,
				4C76A9F3224814F40057350E /* MR-MONO2-12-an2 */,
				4C76A9ED224814F30057350E /* MR-MONO2-12-angio-an1 */,
				4C76A9FE224814F60057350E /* MR-MONO2-12-shoulder */,
				4C76A9FB224814F50057350E /* MR-MONO2-16-head */,
				4C76A9EA224814F30057350E /* MR-MONO2-16-knee */,
				4C76A9EB224814F30057350E /* NM-MONO2-16-13x-heart */,
				4C76A9FA224814F50057350E /* OT-MONO2-8-a7 */,
				4C76A9F1224814F40057350E /* OT-MONO2-8-colon */,
				4C76A9EE224814F30057350E /* OT-MONO2-8-hip */,
				4C76A9EF224814F30057350E /* OT-PAL-8-face */,
				4C76A9F6224814F50057350E /* US-MONO2-8-8x-execho */,
				4C76A9F0224814F40057350E /* US-PAL-8-10x-echo */,
				4C76A9F2224814F40057350E /* US-RGB-8-epicard */,
				4C76A9F8224814F50057350E /* US-RGB-8-esopecho */,
				4C76A9FC224814F50057350E /* XA-MONO2-8-12x-catheter */,
			);
			path = "Test Files";
			sourceTree = "<group>";
		};
		4CB832681FA2916100103A94 /* Header */ = {
			isa = PBXGroup;
			children = (
				4C8D79901F989EB1008300E3 /* DcmSwift.h */,
			);
			path = Header;
			sourceTree = "<group>";
		};
		4CB832691FA2917300103A94 /* Networking */ = {
			isa = PBXGroup;
			children = (
				4C53D6E0227B5AC30003724F /* PDU */,
				4CD0BEE32242A63A0024C357 /* DicomAssociation.swift */,
				4CECD64E22415F5A0087AF0D /* DicomService.swift */,
				4CECD64C22415EE90087AF0D /* DicomClient.swift */,
				4CA0717D22836BC9006227E1 /* DicomServer.swift */,
				4CD0BEE52242B15B0024C357 /* DicomEntity.swift */,
			);
			path = Networking;
			sourceTree = "<group>";
		};
		4CCF6B181F9FABBA000579C7 /* DicomiX */ = {
			isa = PBXGroup;
			children = (
				4C9979931FA75C8300C90494 /* Classes */,
				DABE9BC7228B07420015655D /* Extensions */,
				4C9979941FA75C8D00C90494 /* Storyboards */,
				4C9979951FA75C9D00C90494 /* Resources */,
				4CCF6B241F9FABBA000579C7 /* Info.plist */,
			);
			path = DicomiX;
			sourceTree = "<group>";
		};
		4CECD652224165AC0087AF0D /* Foundation */ = {
			isa = PBXGroup;
			children = (
				4C3CD4781F9697DC00323E8A /* DicomFile.swift */,
				4C7B78D01FA1485B005BB2A2 /* DicomDate.swift */,
				4C783E6A1F969DC500E46F30 /* DicomData.swift */,
				4C5BF0901FABB4730051F4FE /* DicomString.swift */,
				4C99798F1FA75B3600C90494 /* DicomObject.swift */,
				4C53D70D227DAB4B0003724F /* DicomError.swift */,
				4C8D79A71F98A69B008300E3 /* DicomSpec.swift */,
				4CD0BEE7224401670024C357 /* DicomConstants.swift */,
				DA418289228BF77100A79D54 /* Logger.swift */,
			);
			path = Foundation;
			sourceTree = "<group>";
		};
		4CECD653224165CF0087AF0D /* Graphics */ = {
			isa = PBXGroup;
			children = (
				4C9979961FA7720300C90494 /* DicomImage.swift */,
			);
			path = Graphics;
			sourceTree = "<group>";
		};
		4CFBF6AD228C61A1006FE616 /* Operations */ = {
			isa = PBXGroup;
			children = (
				4C91251E2282E4A500210165 /* OperationsController.swift */,
				4C53D6C82275A4EB0003724F /* LoadOperation.swift */,
				4C9125202282EA0E00210165 /* FindOperation.swift */,
				4CFBF6AE228C61C7006FE616 /* SendOperation.swift */,
			);
			path = Operations;
			sourceTree = "<group>";
		};
		4CFBF6B022907A09006FE616 /* Controllers */ = {
			isa = PBXGroup;
			children = (
				4C3EF259226E44D10062B5A3 /* DataController.swift */,
				4CFBF6BD229195F6006FE616 /* StorageController.swift */,
				4CFBF6B122907A29006FE616 /* ServerController.swift */,
			);
			path = Controllers;
			sourceTree = "<group>";
		};
		4CFBF6BA229173E1006FE616 /* TableCellView */ = {
			isa = PBXGroup;
			children = (
				4CFBF6BB22917413006FE616 /* ServiceItemCellView.swift */,
				4CFBF6C12291AA1B006FE616 /* StorageCellView.swift */,
			);
			path = TableCellView;
			sourceTree = "<group>";
		};
		4CFF024F1F960F0700E31D74 = {
			isa = PBXGroup;
			children = (
				DABE9BC3228AEBEB0015655D /* README */,
				4CCF6B181F9FABBA000579C7 /* DicomiX */,
				4C3EF242226E3AAC0062B5A3 /* MagiX */,
				4C8D798F1F989EB1008300E3 /* DcmSwift */,
				4CA4051F1FA67DF3006F8053 /* DcmSwiftTests */,
				4CFF02591F960F0700E31D74 /* Products */,
				4C8D799E1F989EF4008300E3 /* Frameworks */,
				4C5F9B362248DBCD0076DA82 /* Cartfile */,
			);
			sourceTree = "<group>";
		};
		4CFF02591F960F0700E31D74 /* Products */ = {
			isa = PBXGroup;
			children = (
				4C8D798E1F989EB1008300E3 /* DcmSwift.framework */,
				4CCF6B171F9FABBA000579C7 /* DicomiX.app */,
				4CA4051E1FA67DF3006F8053 /* DcmSwiftTests.xctest */,
				4C3EF241226E3AAC0062B5A3 /* MagiX.app */,
			);
			name = Products;
			sourceTree = "<group>";
		};
		DABE9BC7228B07420015655D /* Extensions */ = {
			isa = PBXGroup;
			children = (
				DABE9BC8228B07710015655D /* DateExtensions.swift */,
			);
			path = Extensions;
			sourceTree = "<group>";
		};
/* End PBXGroup section */

/* Begin PBXHeadersBuildPhase section */
		4C00FB531FC621AF00E76466 /* Headers */ = {
			isa = PBXHeadersBuildPhase;
			buildActionMask = 2147483647;
			files = (
				4C00FB541FC621BB00E76466 /* Bridge-Header.h in Headers */,
			);
			runOnlyForDeploymentPostprocessing = 0;
		};
		4C8D798B1F989EB1008300E3 /* Headers */ = {
			isa = PBXHeadersBuildPhase;
			buildActionMask = 2147483647;
			files = (
				4C8D79921F989EB1008300E3 /* DcmSwift.h in Headers */,
			);
			runOnlyForDeploymentPostprocessing = 0;
		};
/* End PBXHeadersBuildPhase section */

/* Begin PBXNativeTarget section */
		4C3EF240226E3AAC0062B5A3 /* MagiX */ = {
			isa = PBXNativeTarget;
			buildConfigurationList = 4C3EF251226E3AAD0062B5A3 /* Build configuration list for PBXNativeTarget "MagiX" */;
			buildPhases = (
				4C3EF23D226E3AAC0062B5A3 /* Sources */,
				4C3EF23E226E3AAC0062B5A3 /* Frameworks */,
				4C3EF23F226E3AAC0062B5A3 /* Resources */,
				4C3EF257226E3AD90062B5A3 /* CopyFiles */,
			);
			buildRules = (
			);
			dependencies = (
				4C3EF255226E3AD30062B5A3 /* PBXTargetDependency */,
			);
			name = MagiX;
			productName = MagiX;
			productReference = 4C3EF241226E3AAC0062B5A3 /* MagiX.app */;
			productType = "com.apple.product-type.application";
		};
		4C8D798D1F989EB1008300E3 /* DcmSwift */ = {
			isa = PBXNativeTarget;
			buildConfigurationList = 4C8D79931F989EB1008300E3 /* Build configuration list for PBXNativeTarget "DcmSwift" */;
			buildPhases = (
				4C8D79891F989EB1008300E3 /* Sources */,
				4C8D798A1F989EB1008300E3 /* Frameworks */,
				4C8D798B1F989EB1008300E3 /* Headers */,
				4C8D798C1F989EB1008300E3 /* Resources */,
				4C5F9B392248E1D80076DA82 /* Copy Frameworks */,
			);
			buildRules = (
			);
			dependencies = (
			);
			name = DcmSwift;
			productName = DcmSwift;
			productReference = 4C8D798E1F989EB1008300E3 /* DcmSwift.framework */;
			productType = "com.apple.product-type.framework";
		};
		4CA4051D1FA67DF3006F8053 /* DcmSwiftTests */ = {
			isa = PBXNativeTarget;
			buildConfigurationList = 4CA405281FA67DF3006F8053 /* Build configuration list for PBXNativeTarget "DcmSwiftTests" */;
			buildPhases = (
				4CA4051A1FA67DF3006F8053 /* Sources */,
				4CA4051B1FA67DF3006F8053 /* Frameworks */,
				4C00FB531FC621AF00E76466 /* Headers */,
				4CA4051C1FA67DF3006F8053 /* Resources */,
				4CCF8FA3224AB13B0032325C /* CopyFiles */,
			);
			buildRules = (
			);
			dependencies = (
			);
			name = DcmSwiftTests;
			productName = DcmSwiftTests;
			productReference = 4CA4051E1FA67DF3006F8053 /* DcmSwiftTests.xctest */;
			productType = "com.apple.product-type.bundle.unit-test";
		};
		4CCF6B161F9FABBA000579C7 /* DicomiX */ = {
			isa = PBXNativeTarget;
			buildConfigurationList = 4CCF6B281F9FABBA000579C7 /* Build configuration list for PBXNativeTarget "DicomiX" */;
			buildPhases = (
				4CCF6B131F9FABBA000579C7 /* Sources */,
				4CCF6B141F9FABBA000579C7 /* Frameworks */,
				4CCF6B151F9FABBA000579C7 /* Resources */,
				4CCF6B2C1F9FABCF000579C7 /* Copy Frameworks */,
			);
			buildRules = (
			);
			dependencies = (
				4CCF6B2A1F9FABC3000579C7 /* PBXTargetDependency */,
			);
			name = DicomiX;
			productName = DicomiX;
			productReference = 4CCF6B171F9FABBA000579C7 /* DicomiX.app */;
			productType = "com.apple.product-type.application";
		};
/* End PBXNativeTarget section */

/* Begin PBXProject section */
		4CFF02501F960F0700E31D74 /* Project object */ = {
			isa = PBXProject;
			attributes = {
				LastSwiftUpdateCheck = 1010;
				LastUpgradeCheck = 1010;
				ORGANIZATIONNAME = "Read-Write.fr";
				TargetAttributes = {
					4C3EF240226E3AAC0062B5A3 = {
						CreatedOnToolsVersion = 10.1;
						ProvisioningStyle = Automatic;
						SystemCapabilities = {
							com.apple.Sandbox = {
								enabled = 0;
							};
						};
					};
					4C8D798D1F989EB1008300E3 = {
						CreatedOnToolsVersion = 9.0.1;
						LastSwiftMigration = 1010;
						ProvisioningStyle = Automatic;
					};
					4CA4051D1FA67DF3006F8053 = {
						CreatedOnToolsVersion = 9.0.1;
						LastSwiftMigration = 1010;
						ProvisioningStyle = Automatic;
					};
					4CCF6B161F9FABBA000579C7 = {
						CreatedOnToolsVersion = 9.0.1;
						LastSwiftMigration = 1010;
						ProvisioningStyle = Automatic;
						SystemCapabilities = {
							com.apple.Sandbox = {
								enabled = 1;
							};
						};
					};
				};
			};
			buildConfigurationList = 4CFF02531F960F0700E31D74 /* Build configuration list for PBXProject "DcmSwift" */;
			compatibilityVersion = "Xcode 8.0";
			developmentRegion = en;
			hasScannedForEncodings = 0;
			knownRegions = (
				en,
				Base,
			);
			mainGroup = 4CFF024F1F960F0700E31D74;
			productRefGroup = 4CFF02591F960F0700E31D74 /* Products */;
			projectDirPath = "";
			projectRoot = "";
			targets = (
				4CCF6B161F9FABBA000579C7 /* DicomiX */,
				4C3EF240226E3AAC0062B5A3 /* MagiX */,
				4C8D798D1F989EB1008300E3 /* DcmSwift */,
				4CA4051D1FA67DF3006F8053 /* DcmSwiftTests */,
			);
		};
/* End PBXProject section */

/* Begin PBXResourcesBuildPhase section */
		4C3EF23F226E3AAC0062B5A3 /* Resources */ = {
			isa = PBXResourcesBuildPhase;
			buildActionMask = 2147483647;
			files = (
				4C3EF24B226E3AAD0062B5A3 /* Assets.xcassets in Resources */,
				4C3EF24E226E3AAD0062B5A3 /* Main.storyboard in Resources */,
				4C53D6C02274C5190003724F /* CollectionViewItem.xib in Resources */,
			);
			runOnlyForDeploymentPostprocessing = 0;
		};
		4C8D798C1F989EB1008300E3 /* Resources */ = {
			isa = PBXResourcesBuildPhase;
			buildActionMask = 2147483647;
			files = (
			);
			runOnlyForDeploymentPostprocessing = 0;
		};
		4CA4051C1FA67DF3006F8053 /* Resources */ = {
			isa = PBXResourcesBuildPhase;
			buildActionMask = 2147483647;
			files = (
				4C76AA11224814F60057350E /* OT-MONO2-8-a7 in Resources */,
				4C76AA0B224814F60057350E /* CT-MONO2-16-chest in Resources */,
				4C76AA05224814F60057350E /* OT-MONO2-8-hip in Resources */,
				4C76AA08224814F60057350E /* OT-MONO2-8-colon in Resources */,
				4C76AA04224814F60057350E /* MR-MONO2-12-angio-an1 in Resources */,
				4C76AA07224814F60057350E /* US-PAL-8-10x-echo in Resources */,
				4C76AA16224814F60057350E /* CT-MONO2-16-ankle in Resources */,
				4C76AA10224814F60057350E /* MR-MONO2-8-16x-heart in Resources */,
				4C76AA0A224814F60057350E /* MR-MONO2-12-an2 in Resources */,
				4C76AA03224814F60057350E /* CT-MONO2-16-ort in Resources */,
				4C76AA14224814F60057350E /* CT-MONO2-8-abdo in Resources */,
				4C76AA12224814F60057350E /* MR-MONO2-16-head in Resources */,
				4C76AA00224814F60057350E /* CR-MONO1-10-chest in Resources */,
				4C76AA01224814F60057350E /* MR-MONO2-16-knee in Resources */,
				4C76AA0F224814F60057350E /* US-RGB-8-esopecho in Resources */,
				4C76AA06224814F60057350E /* OT-PAL-8-face in Resources */,
				4C76AA13224814F60057350E /* XA-MONO2-8-12x-catheter in Resources */,
				4C76AA15224814F60057350E /* MR-MONO2-12-shoulder in Resources */,
				4C76AA09224814F60057350E /* US-RGB-8-epicard in Resources */,
				4C76AA02224814F60057350E /* NM-MONO2-16-13x-heart in Resources */,
				4C76AA0E224814F60057350E /* CT-MONO2-16-brain in Resources */,
				4C76AA0C224814F60057350E /* CT-MONO2-12-lomb-an2 in Resources */,
				4C76AA0D224814F60057350E /* US-MONO2-8-8x-execho in Resources */,
			);
			runOnlyForDeploymentPostprocessing = 0;
		};
		4CCF6B151F9FABBA000579C7 /* Resources */ = {
			isa = PBXResourcesBuildPhase;
			buildActionMask = 2147483647;
			files = (
				4CCF6B201F9FABBA000579C7 /* Assets.xcassets in Resources */,
				4CCF6B231F9FABBA000579C7 /* Main.storyboard in Resources */,
			);
			runOnlyForDeploymentPostprocessing = 0;
		};
/* End PBXResourcesBuildPhase section */

/* Begin PBXSourcesBuildPhase section */
		4C3EF23D226E3AAC0062B5A3 /* Sources */ = {
			isa = PBXSourcesBuildPhase;
			buildActionMask = 2147483647;
			files = (
				4C9125212282EA0E00210165 /* FindOperation.swift in Sources */,
				DAE005A1228D852A002CCB47 /* RemotesPreferencesViewController.swift in Sources */,
				4C9125252282F2A300210165 /* SmartDirectoryEditViewController.swift in Sources */,
				4C53D6DE2278F5F90003724F /* Remote.swift in Sources */,
				4C3EF246226E3AAC0062B5A3 /* DataViewController.swift in Sources */,
				4C3EF25A226E44D10062B5A3 /* DataController.swift in Sources */,
				DA41828D228C2B7200A79D54 /* PreferencesTabViewController.swift in Sources */,
				4C3EF25C226E5D650062B5A3 /* ImageViewController.swift in Sources */,
				4C18DBCA2282062E000D105A /* RemoteQueryViewController.swift in Sources */,
				4C53D6C22274E50D0003724F /* MetadataViewController.swift in Sources */,
				4C53D6D22278F3AA0003724F /* RemoteViewController.swift in Sources */,
				4C3EF244226E3AAC0062B5A3 /* AppDelegate.swift in Sources */,
				4CFBF6BC22917413006FE616 /* ServiceItemCellView.swift in Sources */,
				4C3EF249226E3AAC0062B5A3 /* MagiX.xcdatamodeld in Sources */,
				4CFBF6C22291AA1B006FE616 /* StorageCellView.swift in Sources */,
				4C53D6CD2275B4A90003724F /* OperationCellView.swift in Sources */,
				4C53D6BF2274C5190003724F /* CollectionViewItem.swift in Sources */,
				4CFBF6B622908CC3006FE616 /* ListenerPreferencesViewController.swift in Sources */,
				4C53D6CB2275B3200003724F /* SidebarViewController.swift in Sources */,
				4C53D712227E1CEE0003724F /* AppDicomError.swift in Sources */,
				4CFBF6BE229195F6006FE616 /* StorageController.swift in Sources */,
				4CFBF6C02291A76E006FE616 /* StoragesPreferencesViewController.swift in Sources */,
				DA418290228C2C7700A79D54 /* PreferencesWindowViewController.swift in Sources */,
				4C9125232282F14000210165 /* DirectoryEditViewController.swift in Sources */,
				4C91251F2282E4A500210165 /* OperationsController.swift in Sources */,
				4CFBF6B222907A29006FE616 /* ServerController.swift in Sources */,
				4CFBF6AF228C61C7006FE616 /* SendOperation.swift in Sources */,
				DAE005A8228DA929002CCB47 /* AdvancedPreferencesController.swift in Sources */,
				4C53D6C92275A4EB0003724F /* LoadOperation.swift in Sources */,
				4C53D6CF227760690003724F /* RemoteEditViewController.swift in Sources */,
			);
			runOnlyForDeploymentPostprocessing = 0;
		};
		4C8D79891F989EB1008300E3 /* Sources */ = {
			isa = PBXSourcesBuildPhase;
			buildActionMask = 2147483647;
			files = (
				4C8D799B1F989EDD008300E3 /* DataSequence.swift in Sources */,
				4C53D70E227DAB4B0003724F /* DicomError.swift in Sources */,
				4C53D714227F4D440003724F /* DIMSEStatus.swift in Sources */,
				4C8D79971F989EDD008300E3 /* DicomFile.swift in Sources */,
				4C8D799A1F989EDD008300E3 /* DataSet.swift in Sources */,
				4CECD64D22415EE90087AF0D /* DicomClient.swift in Sources */,
				4CECD64F22415F5A0087AF0D /* DicomService.swift in Sources */,
				4C53D6F1227CAF310003724F /* PDUType.swift in Sources */,
				4C8D79981F989EDD008300E3 /* DataElement.swift in Sources */,
				4C53D710227DD0880003724F /* CFindRSP.swift in Sources */,
				4C53D6F3227CAFB20003724F /* AssociationAC.swift in Sources */,
				4C53D6E8227B6D0D0003724F /* UserInfo.swift in Sources */,
				4C7B78D11FA1485B005BB2A2 /* DicomDate.swift in Sources */,
				4C8D79991F989EDD008300E3 /* DicomData.swift in Sources */,
				4C53D6EF227C8B940003724F /* CommandField.swift in Sources */,
				4C8D79961F989EDD008300E3 /* DataItem.swift in Sources */,
				4CA0717E22836BC9006227E1 /* DicomServer.swift in Sources */,
				4C5BF0911FABB4730051F4FE /* DicomString.swift in Sources */,
				4C53D6FC227CB3B00003724F /* ReleaseRP.swift in Sources */,
				4C9979901FA75B3600C90494 /* DicomObject.swift in Sources */,
				4C53D6E4227B61660003724F /* PDUMessage.swift in Sources */,
				4C7B78D61FA28002005BB2A2 /* DataTag.swift in Sources */,
				4CD0BEE42242A63A0024C357 /* DicomAssociation.swift in Sources */,
				DA41828A228BF77100A79D54 /* Logger.swift in Sources */,
				4C53D706227CB8B20003724F /* CFindRQ.swift in Sources */,
				4C53D6F6227CB1100003724F /* AssociationRQ.swift in Sources */,
				4C53D704227CB83A0003724F /* CEchoRQ.swift in Sources */,
				4C53D702227CB79C0003724F /* PDUDecoder.swift in Sources */,
				4C53D6F8227CB34D0003724F /* ReleaseRQ.swift in Sources */,
				4C53D708227CBA040003724F /* PDUEncoder.swift in Sources */,
				4C99796F1FA71DEF00C90494 /* PixelSequence.swift in Sources */,
				4CA0717C22836946006227E1 /* CStoreRSP.swift in Sources */,
				4C53D6ED227C42030003724F /* ItemType.swift in Sources */,
				4C9979971FA7720300C90494 /* DicomImage.swift in Sources */,
				4CD0BEE8224401670024C357 /* DicomConstants.swift in Sources */,
				4CA0717A2283693B006227E1 /* CStoreRQ.swift in Sources */,
				4C53D6E6227B69BB0003724F /* PresentationContext.swift in Sources */,
				4C53D70B227CD0770003724F /* CEchoRSP.swift in Sources */,
				4C53D6E2227B5BB50003724F /* ApplicationContext.swift in Sources */,
				4C53D6FE227CB4480003724F /* DataTF.swift in Sources */,
				4C53D700227CB4650003724F /* Abort.swift in Sources */,
				4C8D79AA1F98AB0D008300E3 /* DicomSpec.swift in Sources */,
				4C53D6FA227CB3900003724F /* AssociationRJ.swift in Sources */,
				4CD0BEE62242B15B0024C357 /* DicomEntity.swift in Sources */,
			);
			runOnlyForDeploymentPostprocessing = 0;
		};
		4CA4051A1FA67DF3006F8053 /* Sources */ = {
			isa = PBXSourcesBuildPhase;
			buildActionMask = 2147483647;
			files = (
				4CA405211FA67DF3006F8053 /* DcmSwiftTests.swift in Sources */,
				4C5BF0841FABA5E80051F4FE /* DataSet.swift in Sources */,
				4C5BF0851FABA5E80051F4FE /* DataElement.swift in Sources */,
				4C5BF0861FABA5E80051F4FE /* DataSequence.swift in Sources */,
				4C5BF0871FABA5E80051F4FE /* DataItem.swift in Sources */,
				4C5BF0881FABA5E80051F4FE /* DataTag.swift in Sources */,
				4C5BF0891FABA5E80051F4FE /* PixelSequence.swift in Sources */,
<<<<<<< HEAD
				4CC932482292ED96001DFEB7 /* Logger.swift in Sources */,
				4C5BF08A1FABA5E80051F4FE /* DicomFile.swift in Sources */,
				4CC932492292ED9B001DFEB7 /* DicomError.swift in Sources */,
=======
				DA15093E2293E8C600567B54 /* Logger.swift in Sources */,
				4C5BF08A1FABA5E80051F4FE /* DicomFile.swift in Sources */,
				DA15093F2293E8C900567B54 /* DicomError.swift in Sources */,
>>>>>>> 406c0339
				4C5BF08B1FABA5E80051F4FE /* DicomImage.swift in Sources */,
				4C5BF08C1FABA5E80051F4FE /* DicomDate.swift in Sources */,
				4C5BF08D1FABA5E80051F4FE /* DicomData.swift in Sources */,
				4C5BF0921FABB4730051F4FE /* DicomString.swift in Sources */,
				4C76A9E722480F5E0057350E /* DicomConstants.swift in Sources */,
				4C5BF08E1FABA5E80051F4FE /* DicomObject.swift in Sources */,
				4C5BF08F1FABA5E80051F4FE /* DicomSpec.swift in Sources */,
			);
			runOnlyForDeploymentPostprocessing = 0;
		};
		4CCF6B131F9FABBA000579C7 /* Sources */ = {
			isa = PBXSourcesBuildPhase;
			buildActionMask = 2147483647;
			files = (
				4C38D7741FA0817D00633A5D /* MainSplitViewController.swift in Sources */,
				4C52EEF11FA8876E001A05DF /* PictureViewController.swift in Sources */,
				4C5793011FB8AA65003B1279 /* PreferencesViewController.swift in Sources */,
				4C5792FB1FB71994003B1279 /* DocumentController.swift in Sources */,
				4C5F9B42224913C00076DA82 /* DicomPrefViewController.swift in Sources */,
				4C5F9B44224935530076DA82 /* SendViewController.swift in Sources */,
				4CCF6B1C1F9FABBA000579C7 /* DatasetViewController.swift in Sources */,
				4C38D7841FA1333200633A5D /* ConsoleViewController.swift in Sources */,
				4C5792FD1FB8709D003B1279 /* AddElementController.swift in Sources */,
				4CCF6B2F1F9FB285000579C7 /* WindowController.swift in Sources */,
				4CCF6B1A1F9FABBA000579C7 /* AppDelegate.swift in Sources */,
				DABE9BC9228B07710015655D /* DateExtensions.swift in Sources */,
				4CB9C9A11FB248C000C5356B /* ExportViewController.swift in Sources */,
				4C38D7761FA0922300633A5D /* InspectorViewController.swift in Sources */,
				4C38D77E1FA11A7400633A5D /* ElementViewController.swift in Sources */,
				4C5F9B3E224911E30076DA82 /* GeneralPrefViewController.swift in Sources */,
				4CCF8FA0224AAAE60032325C /* ExportDICOMViewController.swift in Sources */,
				4C5F9B40224913A10076DA82 /* NetworkPrefViewController.swift in Sources */,
				4CCF6B1E1F9FABBA000579C7 /* DicomDocument.swift in Sources */,
				4C5792FF1FB8A8A2003B1279 /* PreferencesWindowController.swift in Sources */,
				4C38D7791FA0B9B200633A5D /* FileViewController.swift in Sources */,
				4CECD64B2240F3440087AF0D /* DocumentsViewController.swift in Sources */,
				4C38D7801FA12B1B00633A5D /* ConsoleSplitViewController.swift in Sources */,
				4C38D77C1FA0DCFF00633A5D /* FlippedStackView.swift in Sources */,
				4C5F9B3C2248E3870076DA82 /* EntitiesPrefViewController.swift in Sources */,
			);
			runOnlyForDeploymentPostprocessing = 0;
		};
/* End PBXSourcesBuildPhase section */

/* Begin PBXTargetDependency section */
		4C3EF255226E3AD30062B5A3 /* PBXTargetDependency */ = {
			isa = PBXTargetDependency;
			target = 4C8D798D1F989EB1008300E3 /* DcmSwift */;
			targetProxy = 4C3EF254226E3AD30062B5A3 /* PBXContainerItemProxy */;
		};
		4CCF6B2A1F9FABC3000579C7 /* PBXTargetDependency */ = {
			isa = PBXTargetDependency;
			target = 4C8D798D1F989EB1008300E3 /* DcmSwift */;
			targetProxy = 4CCF6B291F9FABC3000579C7 /* PBXContainerItemProxy */;
		};
/* End PBXTargetDependency section */

/* Begin PBXVariantGroup section */
		4C3EF24C226E3AAD0062B5A3 /* Main.storyboard */ = {
			isa = PBXVariantGroup;
			children = (
				4C3EF24D226E3AAD0062B5A3 /* Base */,
			);
			name = Main.storyboard;
			sourceTree = "<group>";
		};
		4CCF6B211F9FABBA000579C7 /* Main.storyboard */ = {
			isa = PBXVariantGroup;
			children = (
				4CCF6B221F9FABBA000579C7 /* Base */,
			);
			name = Main.storyboard;
			sourceTree = "<group>";
		};
/* End PBXVariantGroup section */

/* Begin XCBuildConfiguration section */
		4C3EF252226E3AAD0062B5A3 /* Debug */ = {
			isa = XCBuildConfiguration;
			buildSettings = {
				ASSETCATALOG_COMPILER_APPICON_NAME = AppIcon;
				CLANG_ENABLE_OBJC_WEAK = YES;
				CODE_SIGN_IDENTITY = "-";
				CODE_SIGN_STYLE = Automatic;
				COMBINE_HIDPI_IMAGES = YES;
				DEVELOPMENT_TEAM = "";
				INFOPLIST_FILE = MagiX/Info.plist;
				LD_RUNPATH_SEARCH_PATHS = "$(inherited) @executable_path/../Frameworks";
				MACOSX_DEPLOYMENT_TARGET = 10.13;
				MTL_ENABLE_DEBUG_INFO = INCLUDE_SOURCE;
				MTL_FAST_MATH = YES;
				PRODUCT_BUNDLE_IDENTIFIER = pro.opale.MagiX;
				PRODUCT_NAME = "$(TARGET_NAME)";
				PROVISIONING_PROFILE_SPECIFIER = "";
				SWIFT_VERSION = 4.2;
			};
			name = Debug;
		};
		4C3EF253226E3AAD0062B5A3 /* Release */ = {
			isa = XCBuildConfiguration;
			buildSettings = {
				ASSETCATALOG_COMPILER_APPICON_NAME = AppIcon;
				CLANG_ENABLE_OBJC_WEAK = YES;
				CODE_SIGN_IDENTITY = "-";
				CODE_SIGN_STYLE = Automatic;
				COMBINE_HIDPI_IMAGES = YES;
				DEVELOPMENT_TEAM = "";
				INFOPLIST_FILE = MagiX/Info.plist;
				LD_RUNPATH_SEARCH_PATHS = "$(inherited) @executable_path/../Frameworks";
				MACOSX_DEPLOYMENT_TARGET = 10.13;
				MTL_FAST_MATH = YES;
				PRODUCT_BUNDLE_IDENTIFIER = pro.opale.MagiX;
				PRODUCT_NAME = "$(TARGET_NAME)";
				PROVISIONING_PROFILE_SPECIFIER = "";
				SWIFT_VERSION = 4.2;
			};
			name = Release;
		};
		4C8D79941F989EB1008300E3 /* Debug */ = {
			isa = XCBuildConfiguration;
			buildSettings = {
				CODE_SIGN_IDENTITY = "-";
				CODE_SIGN_STYLE = Automatic;
				COMBINE_HIDPI_IMAGES = YES;
				CURRENT_PROJECT_VERSION = 1;
				DEFINES_MODULE = YES;
				DEVELOPMENT_TEAM = JSVJHJ78QE;
				DYLIB_COMPATIBILITY_VERSION = 1;
				DYLIB_CURRENT_VERSION = 1;
				DYLIB_INSTALL_NAME_BASE = "@rpath";
				FRAMEWORK_SEARCH_PATHS = (
					"$(inherited)",
					"$(PROJECT_DIR)/Carthage/Build/Mac",
				);
				FRAMEWORK_VERSION = A;
				INFOPLIST_FILE = DcmSwift/Info.plist;
				INSTALL_PATH = "$(LOCAL_LIBRARY_DIR)/Frameworks";
				LD_RUNPATH_SEARCH_PATHS = "$(inherited) @executable_path/../Frameworks @loader_path/Frameworks";
				MACOSX_DEPLOYMENT_TARGET = 10.11;
				PRODUCT_BUNDLE_IDENTIFIER = "fr.read-write.DcmSwift";
				PRODUCT_NAME = "$(TARGET_NAME:c99extidentifier)";
				PROVISIONING_PROFILE_SPECIFIER = "";
				SKIP_INSTALL = YES;
				SWIFT_VERSION = 4.2;
				VERSIONING_SYSTEM = "apple-generic";
				VERSION_INFO_PREFIX = "";
			};
			name = Debug;
		};
		4C8D79951F989EB1008300E3 /* Release */ = {
			isa = XCBuildConfiguration;
			buildSettings = {
				CODE_SIGN_IDENTITY = "-";
				CODE_SIGN_STYLE = Automatic;
				COMBINE_HIDPI_IMAGES = YES;
				CURRENT_PROJECT_VERSION = 1;
				DEFINES_MODULE = YES;
				DEVELOPMENT_TEAM = JSVJHJ78QE;
				DYLIB_COMPATIBILITY_VERSION = 1;
				DYLIB_CURRENT_VERSION = 1;
				DYLIB_INSTALL_NAME_BASE = "@rpath";
				FRAMEWORK_SEARCH_PATHS = (
					"$(inherited)",
					"$(PROJECT_DIR)/Carthage/Build/Mac",
				);
				FRAMEWORK_VERSION = A;
				INFOPLIST_FILE = DcmSwift/Info.plist;
				INSTALL_PATH = "$(LOCAL_LIBRARY_DIR)/Frameworks";
				LD_RUNPATH_SEARCH_PATHS = "$(inherited) @executable_path/../Frameworks @loader_path/Frameworks";
				MACOSX_DEPLOYMENT_TARGET = 10.11;
				PRODUCT_BUNDLE_IDENTIFIER = "fr.read-write.DcmSwift";
				PRODUCT_NAME = "$(TARGET_NAME:c99extidentifier)";
				PROVISIONING_PROFILE_SPECIFIER = "";
				SKIP_INSTALL = YES;
				SWIFT_VERSION = 4.2;
				VERSIONING_SYSTEM = "apple-generic";
				VERSION_INFO_PREFIX = "";
			};
			name = Release;
		};
		4CA405261FA67DF3006F8053 /* Debug */ = {
			isa = XCBuildConfiguration;
			buildSettings = {
				CODE_SIGN_IDENTITY = "-";
				CODE_SIGN_STYLE = Automatic;
				COMBINE_HIDPI_IMAGES = YES;
				DEVELOPMENT_TEAM = "";
				FRAMEWORK_SEARCH_PATHS = (
					"$(inherited)",
					"$(PROJECT_DIR)/Carthage/Build/Mac",
				);
				INFOPLIST_FILE = DcmSwiftTests/Info.plist;
				LD_RUNPATH_SEARCH_PATHS = "$(inherited) @executable_path/../Frameworks @loader_path/../Frameworks";
				PRODUCT_BUNDLE_IDENTIFIER = "fr.read-write.DcmSwiftTests";
				PRODUCT_NAME = "$(TARGET_NAME)";
				PROVISIONING_PROFILE_SPECIFIER = "";
				SWIFT_VERSION = 4.2;
			};
			name = Debug;
		};
		4CA405271FA67DF3006F8053 /* Release */ = {
			isa = XCBuildConfiguration;
			buildSettings = {
				CODE_SIGN_IDENTITY = "-";
				CODE_SIGN_STYLE = Automatic;
				COMBINE_HIDPI_IMAGES = YES;
				DEVELOPMENT_TEAM = "";
				FRAMEWORK_SEARCH_PATHS = (
					"$(inherited)",
					"$(PROJECT_DIR)/Carthage/Build/Mac",
				);
				INFOPLIST_FILE = DcmSwiftTests/Info.plist;
				LD_RUNPATH_SEARCH_PATHS = "$(inherited) @executable_path/../Frameworks @loader_path/../Frameworks";
				PRODUCT_BUNDLE_IDENTIFIER = "fr.read-write.DcmSwiftTests";
				PRODUCT_NAME = "$(TARGET_NAME)";
				PROVISIONING_PROFILE_SPECIFIER = "";
				SWIFT_VERSION = 4.2;
			};
			name = Release;
		};
		4CCF6B261F9FABBA000579C7 /* Debug */ = {
			isa = XCBuildConfiguration;
			buildSettings = {
				ASSETCATALOG_COMPILER_APPICON_NAME = AppIcon;
				CODE_SIGN_ENTITLEMENTS = DicomiX/Resources/DicomiX.entitlements;
				CODE_SIGN_IDENTITY = "-";
				CODE_SIGN_STYLE = Automatic;
				COMBINE_HIDPI_IMAGES = YES;
				DEVELOPMENT_TEAM = JSVJHJ78QE;
				INFOPLIST_FILE = DicomiX/Info.plist;
				LD_RUNPATH_SEARCH_PATHS = "$(inherited) @executable_path/../Frameworks";
				MACOSX_DEPLOYMENT_TARGET = 10.11;
				PRODUCT_BUNDLE_IDENTIFIER = "fr.read-write.DicomiX";
				PRODUCT_NAME = "$(TARGET_NAME)";
				PROVISIONING_PROFILE_SPECIFIER = "";
				SWIFT_VERSION = 4.2;
			};
			name = Debug;
		};
		4CCF6B271F9FABBA000579C7 /* Release */ = {
			isa = XCBuildConfiguration;
			buildSettings = {
				ASSETCATALOG_COMPILER_APPICON_NAME = AppIcon;
				CODE_SIGN_ENTITLEMENTS = DicomiX/Resources/DicomiX.entitlements;
				CODE_SIGN_IDENTITY = "-";
				CODE_SIGN_STYLE = Automatic;
				COMBINE_HIDPI_IMAGES = YES;
				DEVELOPMENT_TEAM = JSVJHJ78QE;
				INFOPLIST_FILE = DicomiX/Info.plist;
				LD_RUNPATH_SEARCH_PATHS = "$(inherited) @executable_path/../Frameworks";
				MACOSX_DEPLOYMENT_TARGET = 10.11;
				PRODUCT_BUNDLE_IDENTIFIER = "fr.read-write.DicomiX";
				PRODUCT_NAME = "$(TARGET_NAME)";
				PROVISIONING_PROFILE_SPECIFIER = "";
				SWIFT_VERSION = 4.2;
			};
			name = Release;
		};
		4CFF025D1F960F0800E31D74 /* Debug */ = {
			isa = XCBuildConfiguration;
			buildSettings = {
				ALWAYS_SEARCH_USER_PATHS = NO;
				CLANG_ANALYZER_NONNULL = YES;
				CLANG_ANALYZER_NUMBER_OBJECT_CONVERSION = YES_AGGRESSIVE;
				CLANG_CXX_LANGUAGE_STANDARD = "gnu++14";
				CLANG_CXX_LIBRARY = "libc++";
				CLANG_ENABLE_MODULES = YES;
				CLANG_ENABLE_OBJC_ARC = YES;
				CLANG_WARN_BLOCK_CAPTURE_AUTORELEASING = YES;
				CLANG_WARN_BOOL_CONVERSION = YES;
				CLANG_WARN_COMMA = YES;
				CLANG_WARN_CONSTANT_CONVERSION = YES;
				CLANG_WARN_DEPRECATED_OBJC_IMPLEMENTATIONS = YES;
				CLANG_WARN_DIRECT_OBJC_ISA_USAGE = YES_ERROR;
				CLANG_WARN_DOCUMENTATION_COMMENTS = YES;
				CLANG_WARN_EMPTY_BODY = YES;
				CLANG_WARN_ENUM_CONVERSION = YES;
				CLANG_WARN_INFINITE_RECURSION = YES;
				CLANG_WARN_INT_CONVERSION = YES;
				CLANG_WARN_NON_LITERAL_NULL_CONVERSION = YES;
				CLANG_WARN_OBJC_IMPLICIT_RETAIN_SELF = YES;
				CLANG_WARN_OBJC_LITERAL_CONVERSION = YES;
				CLANG_WARN_OBJC_ROOT_CLASS = YES_ERROR;
				CLANG_WARN_RANGE_LOOP_ANALYSIS = YES;
				CLANG_WARN_STRICT_PROTOTYPES = YES;
				CLANG_WARN_SUSPICIOUS_MOVE = YES;
				CLANG_WARN_UNGUARDED_AVAILABILITY = YES_AGGRESSIVE;
				CLANG_WARN_UNREACHABLE_CODE = YES;
				CLANG_WARN__DUPLICATE_METHOD_MATCH = YES;
				CODE_SIGN_IDENTITY = "Mac Developer";
				COPY_PHASE_STRIP = NO;
				DEBUG_INFORMATION_FORMAT = dwarf;
				ENABLE_STRICT_OBJC_MSGSEND = YES;
				ENABLE_TESTABILITY = YES;
				GCC_C_LANGUAGE_STANDARD = gnu11;
				GCC_DYNAMIC_NO_PIC = NO;
				GCC_NO_COMMON_BLOCKS = YES;
				GCC_OPTIMIZATION_LEVEL = 0;
				GCC_PREPROCESSOR_DEFINITIONS = (
					"DEBUG=1",
					"$(inherited)",
				);
				GCC_WARN_64_TO_32_BIT_CONVERSION = YES;
				GCC_WARN_ABOUT_RETURN_TYPE = YES_ERROR;
				GCC_WARN_UNDECLARED_SELECTOR = YES;
				GCC_WARN_UNINITIALIZED_AUTOS = YES_AGGRESSIVE;
				GCC_WARN_UNUSED_FUNCTION = YES;
				GCC_WARN_UNUSED_VARIABLE = YES;
				MACOSX_DEPLOYMENT_TARGET = 10.12;
				MTL_ENABLE_DEBUG_INFO = YES;
				ONLY_ACTIVE_ARCH = YES;
				SDKROOT = macosx;
				SWIFT_ACTIVE_COMPILATION_CONDITIONS = DEBUG;
				SWIFT_OPTIMIZATION_LEVEL = "-Onone";
			};
			name = Debug;
		};
		4CFF025E1F960F0800E31D74 /* Release */ = {
			isa = XCBuildConfiguration;
			buildSettings = {
				ALWAYS_SEARCH_USER_PATHS = NO;
				CLANG_ANALYZER_NONNULL = YES;
				CLANG_ANALYZER_NUMBER_OBJECT_CONVERSION = YES_AGGRESSIVE;
				CLANG_CXX_LANGUAGE_STANDARD = "gnu++14";
				CLANG_CXX_LIBRARY = "libc++";
				CLANG_ENABLE_MODULES = YES;
				CLANG_ENABLE_OBJC_ARC = YES;
				CLANG_WARN_BLOCK_CAPTURE_AUTORELEASING = YES;
				CLANG_WARN_BOOL_CONVERSION = YES;
				CLANG_WARN_COMMA = YES;
				CLANG_WARN_CONSTANT_CONVERSION = YES;
				CLANG_WARN_DEPRECATED_OBJC_IMPLEMENTATIONS = YES;
				CLANG_WARN_DIRECT_OBJC_ISA_USAGE = YES_ERROR;
				CLANG_WARN_DOCUMENTATION_COMMENTS = YES;
				CLANG_WARN_EMPTY_BODY = YES;
				CLANG_WARN_ENUM_CONVERSION = YES;
				CLANG_WARN_INFINITE_RECURSION = YES;
				CLANG_WARN_INT_CONVERSION = YES;
				CLANG_WARN_NON_LITERAL_NULL_CONVERSION = YES;
				CLANG_WARN_OBJC_IMPLICIT_RETAIN_SELF = YES;
				CLANG_WARN_OBJC_LITERAL_CONVERSION = YES;
				CLANG_WARN_OBJC_ROOT_CLASS = YES_ERROR;
				CLANG_WARN_RANGE_LOOP_ANALYSIS = YES;
				CLANG_WARN_STRICT_PROTOTYPES = YES;
				CLANG_WARN_SUSPICIOUS_MOVE = YES;
				CLANG_WARN_UNGUARDED_AVAILABILITY = YES_AGGRESSIVE;
				CLANG_WARN_UNREACHABLE_CODE = YES;
				CLANG_WARN__DUPLICATE_METHOD_MATCH = YES;
				CODE_SIGN_IDENTITY = "Mac Developer";
				COPY_PHASE_STRIP = NO;
				DEBUG_INFORMATION_FORMAT = "dwarf-with-dsym";
				ENABLE_NS_ASSERTIONS = NO;
				ENABLE_STRICT_OBJC_MSGSEND = YES;
				GCC_C_LANGUAGE_STANDARD = gnu11;
				GCC_NO_COMMON_BLOCKS = YES;
				GCC_WARN_64_TO_32_BIT_CONVERSION = YES;
				GCC_WARN_ABOUT_RETURN_TYPE = YES_ERROR;
				GCC_WARN_UNDECLARED_SELECTOR = YES;
				GCC_WARN_UNINITIALIZED_AUTOS = YES_AGGRESSIVE;
				GCC_WARN_UNUSED_FUNCTION = YES;
				GCC_WARN_UNUSED_VARIABLE = YES;
				MACOSX_DEPLOYMENT_TARGET = 10.12;
				MTL_ENABLE_DEBUG_INFO = NO;
				SDKROOT = macosx;
				SWIFT_OPTIMIZATION_LEVEL = "-Owholemodule";
			};
			name = Release;
		};
/* End XCBuildConfiguration section */

/* Begin XCConfigurationList section */
		4C3EF251226E3AAD0062B5A3 /* Build configuration list for PBXNativeTarget "MagiX" */ = {
			isa = XCConfigurationList;
			buildConfigurations = (
				4C3EF252226E3AAD0062B5A3 /* Debug */,
				4C3EF253226E3AAD0062B5A3 /* Release */,
			);
			defaultConfigurationIsVisible = 0;
			defaultConfigurationName = Release;
		};
		4C8D79931F989EB1008300E3 /* Build configuration list for PBXNativeTarget "DcmSwift" */ = {
			isa = XCConfigurationList;
			buildConfigurations = (
				4C8D79941F989EB1008300E3 /* Debug */,
				4C8D79951F989EB1008300E3 /* Release */,
			);
			defaultConfigurationIsVisible = 0;
			defaultConfigurationName = Release;
		};
		4CA405281FA67DF3006F8053 /* Build configuration list for PBXNativeTarget "DcmSwiftTests" */ = {
			isa = XCConfigurationList;
			buildConfigurations = (
				4CA405261FA67DF3006F8053 /* Debug */,
				4CA405271FA67DF3006F8053 /* Release */,
			);
			defaultConfigurationIsVisible = 0;
			defaultConfigurationName = Release;
		};
		4CCF6B281F9FABBA000579C7 /* Build configuration list for PBXNativeTarget "DicomiX" */ = {
			isa = XCConfigurationList;
			buildConfigurations = (
				4CCF6B261F9FABBA000579C7 /* Debug */,
				4CCF6B271F9FABBA000579C7 /* Release */,
			);
			defaultConfigurationIsVisible = 0;
			defaultConfigurationName = Release;
		};
		4CFF02531F960F0700E31D74 /* Build configuration list for PBXProject "DcmSwift" */ = {
			isa = XCConfigurationList;
			buildConfigurations = (
				4CFF025D1F960F0800E31D74 /* Debug */,
				4CFF025E1F960F0800E31D74 /* Release */,
			);
			defaultConfigurationIsVisible = 0;
			defaultConfigurationName = Release;
		};
/* End XCConfigurationList section */

/* Begin XCVersionGroup section */
		4C3EF247226E3AAC0062B5A3 /* MagiX.xcdatamodeld */ = {
			isa = XCVersionGroup;
			children = (
				4C3EF248226E3AAC0062B5A3 /* MagiX.xcdatamodel */,
			);
			currentVersion = 4C3EF248226E3AAC0062B5A3 /* MagiX.xcdatamodel */;
			path = MagiX.xcdatamodeld;
			sourceTree = "<group>";
			versionGroupType = wrapper.xcdatamodel;
		};
/* End XCVersionGroup section */
	};
	rootObject = 4CFF02501F960F0700E31D74 /* Project object */;
}<|MERGE_RESOLUTION|>--- conflicted
+++ resolved
@@ -1,1544 +1,1538 @@
 // !$*UTF8*$!
 {
-	archiveVersion = 1;
-	classes = {
-	};
-	objectVersion = 48;
-	objects = {
+    archiveVersion = 1;
+    classes = {
+    };
+    objectVersion = 48;
+    objects = {
 
 /* Begin PBXBuildFile section */
-		4C00FB541FC621BB00E76466 /* Bridge-Header.h in Headers */ = {isa = PBXBuildFile; fileRef = 4C00FB521FC6205500E76466 /* Bridge-Header.h */; };
-		4C18DBCA2282062E000D105A /* RemoteQueryViewController.swift in Sources */ = {isa = PBXBuildFile; fileRef = 4C18DBC92282062E000D105A /* RemoteQueryViewController.swift */; };
-		4C38D7741FA0817D00633A5D /* MainSplitViewController.swift in Sources */ = {isa = PBXBuildFile; fileRef = 4C38D7731FA0817D00633A5D /* MainSplitViewController.swift */; };
-		4C38D7761FA0922300633A5D /* InspectorViewController.swift in Sources */ = {isa = PBXBuildFile; fileRef = 4C38D7751FA0922300633A5D /* InspectorViewController.swift */; };
-		4C38D7791FA0B9B200633A5D /* FileViewController.swift in Sources */ = {isa = PBXBuildFile; fileRef = 4C38D7771FA0B9B200633A5D /* FileViewController.swift */; };
-		4C38D77C1FA0DCFF00633A5D /* FlippedStackView.swift in Sources */ = {isa = PBXBuildFile; fileRef = 4C38D77B1FA0DCFF00633A5D /* FlippedStackView.swift */; };
-		4C38D77E1FA11A7400633A5D /* ElementViewController.swift in Sources */ = {isa = PBXBuildFile; fileRef = 4C38D77D1FA11A7400633A5D /* ElementViewController.swift */; };
-		4C38D7801FA12B1B00633A5D /* ConsoleSplitViewController.swift in Sources */ = {isa = PBXBuildFile; fileRef = 4C38D77F1FA12B1B00633A5D /* ConsoleSplitViewController.swift */; };
-		4C38D7841FA1333200633A5D /* ConsoleViewController.swift in Sources */ = {isa = PBXBuildFile; fileRef = 4C38D7831FA1333200633A5D /* ConsoleViewController.swift */; };
-		4C3EF244226E3AAC0062B5A3 /* AppDelegate.swift in Sources */ = {isa = PBXBuildFile; fileRef = 4C3EF243226E3AAC0062B5A3 /* AppDelegate.swift */; };
-		4C3EF246226E3AAC0062B5A3 /* DataViewController.swift in Sources */ = {isa = PBXBuildFile; fileRef = 4C3EF245226E3AAC0062B5A3 /* DataViewController.swift */; };
-		4C3EF249226E3AAC0062B5A3 /* MagiX.xcdatamodeld in Sources */ = {isa = PBXBuildFile; fileRef = 4C3EF247226E3AAC0062B5A3 /* MagiX.xcdatamodeld */; };
-		4C3EF24B226E3AAD0062B5A3 /* Assets.xcassets in Resources */ = {isa = PBXBuildFile; fileRef = 4C3EF24A226E3AAD0062B5A3 /* Assets.xcassets */; };
-		4C3EF24E226E3AAD0062B5A3 /* Main.storyboard in Resources */ = {isa = PBXBuildFile; fileRef = 4C3EF24C226E3AAD0062B5A3 /* Main.storyboard */; };
-		4C3EF256226E3AD70062B5A3 /* DcmSwift.framework in Frameworks */ = {isa = PBXBuildFile; fileRef = 4C8D798E1F989EB1008300E3 /* DcmSwift.framework */; };
-		4C3EF258226E3AE20062B5A3 /* DcmSwift.framework in CopyFiles */ = {isa = PBXBuildFile; fileRef = 4C8D798E1F989EB1008300E3 /* DcmSwift.framework */; settings = {ATTRIBUTES = (CodeSignOnCopy, RemoveHeadersOnCopy, ); }; };
-		4C3EF25A226E44D10062B5A3 /* DataController.swift in Sources */ = {isa = PBXBuildFile; fileRef = 4C3EF259226E44D10062B5A3 /* DataController.swift */; };
-		4C3EF25C226E5D650062B5A3 /* ImageViewController.swift in Sources */ = {isa = PBXBuildFile; fileRef = 4C3EF25B226E5D650062B5A3 /* ImageViewController.swift */; };
-		4C52EEF11FA8876E001A05DF /* PictureViewController.swift in Sources */ = {isa = PBXBuildFile; fileRef = 4C52EEF01FA8876E001A05DF /* PictureViewController.swift */; };
-		4C53D6BF2274C5190003724F /* CollectionViewItem.swift in Sources */ = {isa = PBXBuildFile; fileRef = 4C53D6BD2274C5190003724F /* CollectionViewItem.swift */; };
-		4C53D6C02274C5190003724F /* CollectionViewItem.xib in Resources */ = {isa = PBXBuildFile; fileRef = 4C53D6BE2274C5190003724F /* CollectionViewItem.xib */; };
-		4C53D6C22274E50D0003724F /* MetadataViewController.swift in Sources */ = {isa = PBXBuildFile; fileRef = 4C53D6C12274E50D0003724F /* MetadataViewController.swift */; };
-		4C53D6C92275A4EB0003724F /* LoadOperation.swift in Sources */ = {isa = PBXBuildFile; fileRef = 4C53D6C82275A4EB0003724F /* LoadOperation.swift */; };
-		4C53D6CB2275B3200003724F /* SidebarViewController.swift in Sources */ = {isa = PBXBuildFile; fileRef = 4C53D6CA2275B3200003724F /* SidebarViewController.swift */; };
-		4C53D6CD2275B4A90003724F /* OperationCellView.swift in Sources */ = {isa = PBXBuildFile; fileRef = 4C53D6CC2275B4A90003724F /* OperationCellView.swift */; };
-		4C53D6CF227760690003724F /* RemoteEditViewController.swift in Sources */ = {isa = PBXBuildFile; fileRef = 4C53D6CE227760690003724F /* RemoteEditViewController.swift */; };
-		4C53D6D22278F3AA0003724F /* RemoteViewController.swift in Sources */ = {isa = PBXBuildFile; fileRef = 4C53D6D02278F3AA0003724F /* RemoteViewController.swift */; };
-		4C53D6DE2278F5F90003724F /* Remote.swift in Sources */ = {isa = PBXBuildFile; fileRef = 4C53D6DC2278F5F90003724F /* Remote.swift */; };
-		4C53D6E2227B5BB50003724F /* ApplicationContext.swift in Sources */ = {isa = PBXBuildFile; fileRef = 4C53D6E1227B5BB50003724F /* ApplicationContext.swift */; };
-		4C53D6E4227B61660003724F /* PDUMessage.swift in Sources */ = {isa = PBXBuildFile; fileRef = 4C53D6E3227B61660003724F /* PDUMessage.swift */; };
-		4C53D6E6227B69BB0003724F /* PresentationContext.swift in Sources */ = {isa = PBXBuildFile; fileRef = 4C53D6E5227B69BB0003724F /* PresentationContext.swift */; };
-		4C53D6E8227B6D0D0003724F /* UserInfo.swift in Sources */ = {isa = PBXBuildFile; fileRef = 4C53D6E7227B6D0D0003724F /* UserInfo.swift */; };
-		4C53D6ED227C42030003724F /* ItemType.swift in Sources */ = {isa = PBXBuildFile; fileRef = 4C53D6EC227C42030003724F /* ItemType.swift */; };
-		4C53D6EF227C8B940003724F /* CommandField.swift in Sources */ = {isa = PBXBuildFile; fileRef = 4C53D6EE227C8B940003724F /* CommandField.swift */; };
-		4C53D6F1227CAF310003724F /* PDUType.swift in Sources */ = {isa = PBXBuildFile; fileRef = 4C53D6F0227CAF310003724F /* PDUType.swift */; };
-		4C53D6F3227CAFB20003724F /* AssociationAC.swift in Sources */ = {isa = PBXBuildFile; fileRef = 4C53D6F2227CAFB20003724F /* AssociationAC.swift */; };
-		4C53D6F6227CB1100003724F /* AssociationRQ.swift in Sources */ = {isa = PBXBuildFile; fileRef = 4C53D6F5227CB1100003724F /* AssociationRQ.swift */; };
-		4C53D6F8227CB34D0003724F /* ReleaseRQ.swift in Sources */ = {isa = PBXBuildFile; fileRef = 4C53D6F7227CB34D0003724F /* ReleaseRQ.swift */; };
-		4C53D6FA227CB3900003724F /* AssociationRJ.swift in Sources */ = {isa = PBXBuildFile; fileRef = 4C53D6F9227CB3900003724F /* AssociationRJ.swift */; };
-		4C53D6FC227CB3B00003724F /* ReleaseRP.swift in Sources */ = {isa = PBXBuildFile; fileRef = 4C53D6FB227CB3B00003724F /* ReleaseRP.swift */; };
-		4C53D6FE227CB4480003724F /* DataTF.swift in Sources */ = {isa = PBXBuildFile; fileRef = 4C53D6FD227CB4480003724F /* DataTF.swift */; };
-		4C53D700227CB4650003724F /* Abort.swift in Sources */ = {isa = PBXBuildFile; fileRef = 4C53D6FF227CB4650003724F /* Abort.swift */; };
-		4C53D702227CB79C0003724F /* PDUDecoder.swift in Sources */ = {isa = PBXBuildFile; fileRef = 4C53D701227CB79C0003724F /* PDUDecoder.swift */; };
-		4C53D704227CB83A0003724F /* CEchoRQ.swift in Sources */ = {isa = PBXBuildFile; fileRef = 4C53D703227CB83A0003724F /* CEchoRQ.swift */; };
-		4C53D706227CB8B20003724F /* CFindRQ.swift in Sources */ = {isa = PBXBuildFile; fileRef = 4C53D705227CB8B20003724F /* CFindRQ.swift */; };
-		4C53D708227CBA040003724F /* PDUEncoder.swift in Sources */ = {isa = PBXBuildFile; fileRef = 4C53D707227CBA040003724F /* PDUEncoder.swift */; };
-		4C53D70B227CD0770003724F /* CEchoRSP.swift in Sources */ = {isa = PBXBuildFile; fileRef = 4C53D70A227CD0770003724F /* CEchoRSP.swift */; };
-		4C53D70E227DAB4B0003724F /* DicomError.swift in Sources */ = {isa = PBXBuildFile; fileRef = 4C53D70D227DAB4B0003724F /* DicomError.swift */; };
-		4C53D710227DD0880003724F /* CFindRSP.swift in Sources */ = {isa = PBXBuildFile; fileRef = 4C53D70F227DD0880003724F /* CFindRSP.swift */; };
-		4C53D712227E1CEE0003724F /* AppDicomError.swift in Sources */ = {isa = PBXBuildFile; fileRef = 4C53D711227E1CEE0003724F /* AppDicomError.swift */; };
-		4C53D714227F4D440003724F /* DIMSEStatus.swift in Sources */ = {isa = PBXBuildFile; fileRef = 4C53D713227F4D440003724F /* DIMSEStatus.swift */; };
-		4C5792FB1FB71994003B1279 /* DocumentController.swift in Sources */ = {isa = PBXBuildFile; fileRef = 4C5792FA1FB71994003B1279 /* DocumentController.swift */; };
-		4C5792FD1FB8709D003B1279 /* AddElementController.swift in Sources */ = {isa = PBXBuildFile; fileRef = 4C5792FC1FB8709D003B1279 /* AddElementController.swift */; };
-		4C5792FF1FB8A8A2003B1279 /* PreferencesWindowController.swift in Sources */ = {isa = PBXBuildFile; fileRef = 4C5792FE1FB8A8A2003B1279 /* PreferencesWindowController.swift */; };
-		4C5793011FB8AA65003B1279 /* PreferencesViewController.swift in Sources */ = {isa = PBXBuildFile; fileRef = 4C5793001FB8AA65003B1279 /* PreferencesViewController.swift */; };
-		4C5BF0841FABA5E80051F4FE /* DataSet.swift in Sources */ = {isa = PBXBuildFile; fileRef = 4C3CD47A1F96981300323E8A /* DataSet.swift */; };
-		4C5BF0851FABA5E80051F4FE /* DataElement.swift in Sources */ = {isa = PBXBuildFile; fileRef = 4C3CD47C1F96981D00323E8A /* DataElement.swift */; };
-		4C5BF0861FABA5E80051F4FE /* DataSequence.swift in Sources */ = {isa = PBXBuildFile; fileRef = 4C8D79851F97D84A008300E3 /* DataSequence.swift */; };
-		4C5BF0871FABA5E80051F4FE /* DataItem.swift in Sources */ = {isa = PBXBuildFile; fileRef = 4C8D79871F97D859008300E3 /* DataItem.swift */; };
-		4C5BF0881FABA5E80051F4FE /* DataTag.swift in Sources */ = {isa = PBXBuildFile; fileRef = 4C7B78D41FA23FAC005BB2A2 /* DataTag.swift */; };
-		4C5BF0891FABA5E80051F4FE /* PixelSequence.swift in Sources */ = {isa = PBXBuildFile; fileRef = 4C99796E1FA71DEF00C90494 /* PixelSequence.swift */; };
-		4C5BF08A1FABA5E80051F4FE /* DicomFile.swift in Sources */ = {isa = PBXBuildFile; fileRef = 4C3CD4781F9697DC00323E8A /* DicomFile.swift */; };
-		4C5BF08B1FABA5E80051F4FE /* DicomImage.swift in Sources */ = {isa = PBXBuildFile; fileRef = 4C9979961FA7720300C90494 /* DicomImage.swift */; };
-		4C5BF08C1FABA5E80051F4FE /* DicomDate.swift in Sources */ = {isa = PBXBuildFile; fileRef = 4C7B78D01FA1485B005BB2A2 /* DicomDate.swift */; };
-		4C5BF08D1FABA5E80051F4FE /* DicomData.swift in Sources */ = {isa = PBXBuildFile; fileRef = 4C783E6A1F969DC500E46F30 /* DicomData.swift */; };
-		4C5BF08E1FABA5E80051F4FE /* DicomObject.swift in Sources */ = {isa = PBXBuildFile; fileRef = 4C99798F1FA75B3600C90494 /* DicomObject.swift */; };
-		4C5BF08F1FABA5E80051F4FE /* DicomSpec.swift in Sources */ = {isa = PBXBuildFile; fileRef = 4C8D79A71F98A69B008300E3 /* DicomSpec.swift */; };
-		4C5BF0911FABB4730051F4FE /* DicomString.swift in Sources */ = {isa = PBXBuildFile; fileRef = 4C5BF0901FABB4730051F4FE /* DicomString.swift */; };
-		4C5BF0921FABB4730051F4FE /* DicomString.swift in Sources */ = {isa = PBXBuildFile; fileRef = 4C5BF0901FABB4730051F4FE /* DicomString.swift */; };
-		4C5F9B382248DC5E0076DA82 /* Socket.framework in Frameworks */ = {isa = PBXBuildFile; fileRef = 4C5F9B372248DC5E0076DA82 /* Socket.framework */; };
-		4C5F9B3C2248E3870076DA82 /* EntitiesPrefViewController.swift in Sources */ = {isa = PBXBuildFile; fileRef = 4C5F9B3B2248E3870076DA82 /* EntitiesPrefViewController.swift */; };
-		4C5F9B3E224911E30076DA82 /* GeneralPrefViewController.swift in Sources */ = {isa = PBXBuildFile; fileRef = 4C5F9B3D224911E30076DA82 /* GeneralPrefViewController.swift */; };
-		4C5F9B40224913A10076DA82 /* NetworkPrefViewController.swift in Sources */ = {isa = PBXBuildFile; fileRef = 4C5F9B3F224913A10076DA82 /* NetworkPrefViewController.swift */; };
-		4C5F9B42224913C00076DA82 /* DicomPrefViewController.swift in Sources */ = {isa = PBXBuildFile; fileRef = 4C5F9B41224913C00076DA82 /* DicomPrefViewController.swift */; };
-		4C5F9B44224935530076DA82 /* SendViewController.swift in Sources */ = {isa = PBXBuildFile; fileRef = 4C5F9B43224935530076DA82 /* SendViewController.swift */; };
-		4C76A9E722480F5E0057350E /* DicomConstants.swift in Sources */ = {isa = PBXBuildFile; fileRef = 4CD0BEE7224401670024C357 /* DicomConstants.swift */; };
-		4C76AA00224814F60057350E /* CR-MONO1-10-chest in Resources */ = {isa = PBXBuildFile; fileRef = 4C76A9E9224814F30057350E /* CR-MONO1-10-chest */; };
-		4C76AA01224814F60057350E /* MR-MONO2-16-knee in Resources */ = {isa = PBXBuildFile; fileRef = 4C76A9EA224814F30057350E /* MR-MONO2-16-knee */; };
-		4C76AA02224814F60057350E /* NM-MONO2-16-13x-heart in Resources */ = {isa = PBXBuildFile; fileRef = 4C76A9EB224814F30057350E /* NM-MONO2-16-13x-heart */; };
-		4C76AA03224814F60057350E /* CT-MONO2-16-ort in Resources */ = {isa = PBXBuildFile; fileRef = 4C76A9EC224814F30057350E /* CT-MONO2-16-ort */; };
-		4C76AA04224814F60057350E /* MR-MONO2-12-angio-an1 in Resources */ = {isa = PBXBuildFile; fileRef = 4C76A9ED224814F30057350E /* MR-MONO2-12-angio-an1 */; };
-		4C76AA05224814F60057350E /* OT-MONO2-8-hip in Resources */ = {isa = PBXBuildFile; fileRef = 4C76A9EE224814F30057350E /* OT-MONO2-8-hip */; };
-		4C76AA06224814F60057350E /* OT-PAL-8-face in Resources */ = {isa = PBXBuildFile; fileRef = 4C76A9EF224814F30057350E /* OT-PAL-8-face */; };
-		4C76AA07224814F60057350E /* US-PAL-8-10x-echo in Resources */ = {isa = PBXBuildFile; fileRef = 4C76A9F0224814F40057350E /* US-PAL-8-10x-echo */; };
-		4C76AA08224814F60057350E /* OT-MONO2-8-colon in Resources */ = {isa = PBXBuildFile; fileRef = 4C76A9F1224814F40057350E /* OT-MONO2-8-colon */; };
-		4C76AA09224814F60057350E /* US-RGB-8-epicard in Resources */ = {isa = PBXBuildFile; fileRef = 4C76A9F2224814F40057350E /* US-RGB-8-epicard */; };
-		4C76AA0A224814F60057350E /* MR-MONO2-12-an2 in Resources */ = {isa = PBXBuildFile; fileRef = 4C76A9F3224814F40057350E /* MR-MONO2-12-an2 */; };
-		4C76AA0B224814F60057350E /* CT-MONO2-16-chest in Resources */ = {isa = PBXBuildFile; fileRef = 4C76A9F4224814F40057350E /* CT-MONO2-16-chest */; };
-		4C76AA0C224814F60057350E /* CT-MONO2-12-lomb-an2 in Resources */ = {isa = PBXBuildFile; fileRef = 4C76A9F5224814F40057350E /* CT-MONO2-12-lomb-an2 */; };
-		4C76AA0D224814F60057350E /* US-MONO2-8-8x-execho in Resources */ = {isa = PBXBuildFile; fileRef = 4C76A9F6224814F50057350E /* US-MONO2-8-8x-execho */; };
-		4C76AA0E224814F60057350E /* CT-MONO2-16-brain in Resources */ = {isa = PBXBuildFile; fileRef = 4C76A9F7224814F50057350E /* CT-MONO2-16-brain */; };
-		4C76AA0F224814F60057350E /* US-RGB-8-esopecho in Resources */ = {isa = PBXBuildFile; fileRef = 4C76A9F8224814F50057350E /* US-RGB-8-esopecho */; };
-		4C76AA10224814F60057350E /* MR-MONO2-8-16x-heart in Resources */ = {isa = PBXBuildFile; fileRef = 4C76A9F9224814F50057350E /* MR-MONO2-8-16x-heart */; };
-		4C76AA11224814F60057350E /* OT-MONO2-8-a7 in Resources */ = {isa = PBXBuildFile; fileRef = 4C76A9FA224814F50057350E /* OT-MONO2-8-a7 */; };
-		4C76AA12224814F60057350E /* MR-MONO2-16-head in Resources */ = {isa = PBXBuildFile; fileRef = 4C76A9FB224814F50057350E /* MR-MONO2-16-head */; };
-		4C76AA13224814F60057350E /* XA-MONO2-8-12x-catheter in Resources */ = {isa = PBXBuildFile; fileRef = 4C76A9FC224814F50057350E /* XA-MONO2-8-12x-catheter */; };
-		4C76AA14224814F60057350E /* CT-MONO2-8-abdo in Resources */ = {isa = PBXBuildFile; fileRef = 4C76A9FD224814F60057350E /* CT-MONO2-8-abdo */; };
-		4C76AA15224814F60057350E /* MR-MONO2-12-shoulder in Resources */ = {isa = PBXBuildFile; fileRef = 4C76A9FE224814F60057350E /* MR-MONO2-12-shoulder */; };
-		4C76AA16224814F60057350E /* CT-MONO2-16-ankle in Resources */ = {isa = PBXBuildFile; fileRef = 4C76A9FF224814F60057350E /* CT-MONO2-16-ankle */; };
-		4C7B78D11FA1485B005BB2A2 /* DicomDate.swift in Sources */ = {isa = PBXBuildFile; fileRef = 4C7B78D01FA1485B005BB2A2 /* DicomDate.swift */; };
-		4C7B78D61FA28002005BB2A2 /* DataTag.swift in Sources */ = {isa = PBXBuildFile; fileRef = 4C7B78D41FA23FAC005BB2A2 /* DataTag.swift */; };
-		4C8D79921F989EB1008300E3 /* DcmSwift.h in Headers */ = {isa = PBXBuildFile; fileRef = 4C8D79901F989EB1008300E3 /* DcmSwift.h */; settings = {ATTRIBUTES = (Public, ); }; };
-		4C8D79961F989EDD008300E3 /* DataItem.swift in Sources */ = {isa = PBXBuildFile; fileRef = 4C8D79871F97D859008300E3 /* DataItem.swift */; };
-		4C8D79971F989EDD008300E3 /* DicomFile.swift in Sources */ = {isa = PBXBuildFile; fileRef = 4C3CD4781F9697DC00323E8A /* DicomFile.swift */; };
-		4C8D79981F989EDD008300E3 /* DataElement.swift in Sources */ = {isa = PBXBuildFile; fileRef = 4C3CD47C1F96981D00323E8A /* DataElement.swift */; };
-		4C8D79991F989EDD008300E3 /* DicomData.swift in Sources */ = {isa = PBXBuildFile; fileRef = 4C783E6A1F969DC500E46F30 /* DicomData.swift */; };
-		4C8D799A1F989EDD008300E3 /* DataSet.swift in Sources */ = {isa = PBXBuildFile; fileRef = 4C3CD47A1F96981300323E8A /* DataSet.swift */; };
-		4C8D799B1F989EDD008300E3 /* DataSequence.swift in Sources */ = {isa = PBXBuildFile; fileRef = 4C8D79851F97D84A008300E3 /* DataSequence.swift */; };
-		4C8D79AA1F98AB0D008300E3 /* DicomSpec.swift in Sources */ = {isa = PBXBuildFile; fileRef = 4C8D79A71F98A69B008300E3 /* DicomSpec.swift */; };
-		4C91251F2282E4A500210165 /* OperationsController.swift in Sources */ = {isa = PBXBuildFile; fileRef = 4C91251E2282E4A500210165 /* OperationsController.swift */; };
-		4C9125212282EA0E00210165 /* FindOperation.swift in Sources */ = {isa = PBXBuildFile; fileRef = 4C9125202282EA0E00210165 /* FindOperation.swift */; };
-		4C9125232282F14000210165 /* DirectoryEditViewController.swift in Sources */ = {isa = PBXBuildFile; fileRef = 4C9125222282F14000210165 /* DirectoryEditViewController.swift */; };
-		4C9125252282F2A300210165 /* SmartDirectoryEditViewController.swift in Sources */ = {isa = PBXBuildFile; fileRef = 4C9125242282F2A300210165 /* SmartDirectoryEditViewController.swift */; };
-		4C99796F1FA71DEF00C90494 /* PixelSequence.swift in Sources */ = {isa = PBXBuildFile; fileRef = 4C99796E1FA71DEF00C90494 /* PixelSequence.swift */; };
-		4C9979901FA75B3600C90494 /* DicomObject.swift in Sources */ = {isa = PBXBuildFile; fileRef = 4C99798F1FA75B3600C90494 /* DicomObject.swift */; };
-		4C9979971FA7720300C90494 /* DicomImage.swift in Sources */ = {isa = PBXBuildFile; fileRef = 4C9979961FA7720300C90494 /* DicomImage.swift */; };
-		4CA0717A2283693B006227E1 /* CStoreRQ.swift in Sources */ = {isa = PBXBuildFile; fileRef = 4CA071792283693B006227E1 /* CStoreRQ.swift */; };
-		4CA0717C22836946006227E1 /* CStoreRSP.swift in Sources */ = {isa = PBXBuildFile; fileRef = 4CA0717B22836946006227E1 /* CStoreRSP.swift */; };
-		4CA0717E22836BC9006227E1 /* DicomServer.swift in Sources */ = {isa = PBXBuildFile; fileRef = 4CA0717D22836BC9006227E1 /* DicomServer.swift */; };
-		4CA405211FA67DF3006F8053 /* DcmSwiftTests.swift in Sources */ = {isa = PBXBuildFile; fileRef = 4CA405201FA67DF3006F8053 /* DcmSwiftTests.swift */; };
-		4CA405231FA67DF3006F8053 /* DcmSwift.framework in Frameworks */ = {isa = PBXBuildFile; fileRef = 4C8D798E1F989EB1008300E3 /* DcmSwift.framework */; };
-		4CB9C9A11FB248C000C5356B /* ExportViewController.swift in Sources */ = {isa = PBXBuildFile; fileRef = 4CB9C9A01FB248C000C5356B /* ExportViewController.swift */; };
-		4CC932482292ED96001DFEB7 /* Logger.swift in Sources */ = {isa = PBXBuildFile; fileRef = DA418289228BF77100A79D54 /* Logger.swift */; };
-		4CC932492292ED9B001DFEB7 /* DicomError.swift in Sources */ = {isa = PBXBuildFile; fileRef = 4C53D70D227DAB4B0003724F /* DicomError.swift */; };
-		4CCF6B1A1F9FABBA000579C7 /* AppDelegate.swift in Sources */ = {isa = PBXBuildFile; fileRef = 4CCF6B191F9FABBA000579C7 /* AppDelegate.swift */; };
-		4CCF6B1C1F9FABBA000579C7 /* DatasetViewController.swift in Sources */ = {isa = PBXBuildFile; fileRef = 4CCF6B1B1F9FABBA000579C7 /* DatasetViewController.swift */; };
-		4CCF6B1E1F9FABBA000579C7 /* DicomDocument.swift in Sources */ = {isa = PBXBuildFile; fileRef = 4CCF6B1D1F9FABBA000579C7 /* DicomDocument.swift */; };
-		4CCF6B201F9FABBA000579C7 /* Assets.xcassets in Resources */ = {isa = PBXBuildFile; fileRef = 4CCF6B1F1F9FABBA000579C7 /* Assets.xcassets */; };
-		4CCF6B231F9FABBA000579C7 /* Main.storyboard in Resources */ = {isa = PBXBuildFile; fileRef = 4CCF6B211F9FABBA000579C7 /* Main.storyboard */; };
-		4CCF6B2B1F9FABC7000579C7 /* DcmSwift.framework in Frameworks */ = {isa = PBXBuildFile; fileRef = 4C8D798E1F989EB1008300E3 /* DcmSwift.framework */; };
-		4CCF6B2D1F9FABDF000579C7 /* DcmSwift.framework in Copy Frameworks */ = {isa = PBXBuildFile; fileRef = 4C8D798E1F989EB1008300E3 /* DcmSwift.framework */; settings = {ATTRIBUTES = (CodeSignOnCopy, RemoveHeadersOnCopy, ); }; };
-		4CCF6B2F1F9FB285000579C7 /* WindowController.swift in Sources */ = {isa = PBXBuildFile; fileRef = 4CCF6B2E1F9FB285000579C7 /* WindowController.swift */; };
-		4CCF8FA0224AAAE60032325C /* ExportDICOMViewController.swift in Sources */ = {isa = PBXBuildFile; fileRef = 4CCF8F9F224AAAE60032325C /* ExportDICOMViewController.swift */; };
-		4CCF8FA2224AB0B20032325C /* Socket.framework in Frameworks */ = {isa = PBXBuildFile; fileRef = 4C5F9B372248DC5E0076DA82 /* Socket.framework */; };
-		4CCF8FA5224AB1440032325C /* Socket.framework in CopyFiles */ = {isa = PBXBuildFile; fileRef = 4C5F9B372248DC5E0076DA82 /* Socket.framework */; settings = {ATTRIBUTES = (CodeSignOnCopy, RemoveHeadersOnCopy, ); }; };
-		4CD0BEE42242A63A0024C357 /* DicomAssociation.swift in Sources */ = {isa = PBXBuildFile; fileRef = 4CD0BEE32242A63A0024C357 /* DicomAssociation.swift */; };
-		4CD0BEE62242B15B0024C357 /* DicomEntity.swift in Sources */ = {isa = PBXBuildFile; fileRef = 4CD0BEE52242B15B0024C357 /* DicomEntity.swift */; };
-		4CD0BEE8224401670024C357 /* DicomConstants.swift in Sources */ = {isa = PBXBuildFile; fileRef = 4CD0BEE7224401670024C357 /* DicomConstants.swift */; };
-		4CECD64B2240F3440087AF0D /* DocumentsViewController.swift in Sources */ = {isa = PBXBuildFile; fileRef = 4CECD64A2240F3440087AF0D /* DocumentsViewController.swift */; };
-		4CECD64D22415EE90087AF0D /* DicomClient.swift in Sources */ = {isa = PBXBuildFile; fileRef = 4CECD64C22415EE90087AF0D /* DicomClient.swift */; };
-		4CECD64F22415F5A0087AF0D /* DicomService.swift in Sources */ = {isa = PBXBuildFile; fileRef = 4CECD64E22415F5A0087AF0D /* DicomService.swift */; };
-		4CFBF6AF228C61C7006FE616 /* SendOperation.swift in Sources */ = {isa = PBXBuildFile; fileRef = 4CFBF6AE228C61C7006FE616 /* SendOperation.swift */; };
-		4CFBF6B222907A29006FE616 /* ServerController.swift in Sources */ = {isa = PBXBuildFile; fileRef = 4CFBF6B122907A29006FE616 /* ServerController.swift */; };
-		4CFBF6B622908CC3006FE616 /* ListenerPreferencesViewController.swift in Sources */ = {isa = PBXBuildFile; fileRef = 4CFBF6B522908CC3006FE616 /* ListenerPreferencesViewController.swift */; };
-		4CFBF6BC22917413006FE616 /* ServiceItemCellView.swift in Sources */ = {isa = PBXBuildFile; fileRef = 4CFBF6BB22917413006FE616 /* ServiceItemCellView.swift */; };
-		4CFBF6BE229195F6006FE616 /* StorageController.swift in Sources */ = {isa = PBXBuildFile; fileRef = 4CFBF6BD229195F6006FE616 /* StorageController.swift */; };
-		4CFBF6C02291A76E006FE616 /* StoragesPreferencesViewController.swift in Sources */ = {isa = PBXBuildFile; fileRef = 4CFBF6BF2291A76E006FE616 /* StoragesPreferencesViewController.swift */; };
-		4CFBF6C22291AA1B006FE616 /* StorageCellView.swift in Sources */ = {isa = PBXBuildFile; fileRef = 4CFBF6C12291AA1B006FE616 /* StorageCellView.swift */; };
-		DA15093E2293E8C600567B54 /* Logger.swift in Sources */ = {isa = PBXBuildFile; fileRef = DA418289228BF77100A79D54 /* Logger.swift */; };
-		DA15093F2293E8C900567B54 /* DicomError.swift in Sources */ = {isa = PBXBuildFile; fileRef = 4C53D70D227DAB4B0003724F /* DicomError.swift */; };
-		DA41828A228BF77100A79D54 /* Logger.swift in Sources */ = {isa = PBXBuildFile; fileRef = DA418289228BF77100A79D54 /* Logger.swift */; };
-		DA41828D228C2B7200A79D54 /* PreferencesTabViewController.swift in Sources */ = {isa = PBXBuildFile; fileRef = DA41828B228C2B7200A79D54 /* PreferencesTabViewController.swift */; };
-		DA418290228C2C7700A79D54 /* PreferencesWindowViewController.swift in Sources */ = {isa = PBXBuildFile; fileRef = DA41828F228C2C7700A79D54 /* PreferencesWindowViewController.swift */; };
-		DABE9BC6228AEFBC0015655D /* Socket.framework in Copy Frameworks */ = {isa = PBXBuildFile; fileRef = 4C5F9B372248DC5E0076DA82 /* Socket.framework */; settings = {ATTRIBUTES = (CodeSignOnCopy, RemoveHeadersOnCopy, ); }; };
-		DABE9BC9228B07710015655D /* DateExtensions.swift in Sources */ = {isa = PBXBuildFile; fileRef = DABE9BC8228B07710015655D /* DateExtensions.swift */; };
-		DAE005A1228D852A002CCB47 /* RemotesPreferencesViewController.swift in Sources */ = {isa = PBXBuildFile; fileRef = DAE005A0228D852A002CCB47 /* RemotesPreferencesViewController.swift */; };
-		DAE005A8228DA929002CCB47 /* AdvancedPreferencesController.swift in Sources */ = {isa = PBXBuildFile; fileRef = DAE005A6228DA929002CCB47 /* AdvancedPreferencesController.swift */; };
+        4C00FB541FC621BB00E76466 /* Bridge-Header.h in Headers */ = {isa = PBXBuildFile; fileRef = 4C00FB521FC6205500E76466 /* Bridge-Header.h */; };
+        4C18DBCA2282062E000D105A /* RemoteQueryViewController.swift in Sources */ = {isa = PBXBuildFile; fileRef = 4C18DBC92282062E000D105A /* RemoteQueryViewController.swift */; };
+        4C38D7741FA0817D00633A5D /* MainSplitViewController.swift in Sources */ = {isa = PBXBuildFile; fileRef = 4C38D7731FA0817D00633A5D /* MainSplitViewController.swift */; };
+        4C38D7761FA0922300633A5D /* InspectorViewController.swift in Sources */ = {isa = PBXBuildFile; fileRef = 4C38D7751FA0922300633A5D /* InspectorViewController.swift */; };
+        4C38D7791FA0B9B200633A5D /* FileViewController.swift in Sources */ = {isa = PBXBuildFile; fileRef = 4C38D7771FA0B9B200633A5D /* FileViewController.swift */; };
+        4C38D77C1FA0DCFF00633A5D /* FlippedStackView.swift in Sources */ = {isa = PBXBuildFile; fileRef = 4C38D77B1FA0DCFF00633A5D /* FlippedStackView.swift */; };
+        4C38D77E1FA11A7400633A5D /* ElementViewController.swift in Sources */ = {isa = PBXBuildFile; fileRef = 4C38D77D1FA11A7400633A5D /* ElementViewController.swift */; };
+        4C38D7801FA12B1B00633A5D /* ConsoleSplitViewController.swift in Sources */ = {isa = PBXBuildFile; fileRef = 4C38D77F1FA12B1B00633A5D /* ConsoleSplitViewController.swift */; };
+        4C38D7841FA1333200633A5D /* ConsoleViewController.swift in Sources */ = {isa = PBXBuildFile; fileRef = 4C38D7831FA1333200633A5D /* ConsoleViewController.swift */; };
+        4C3EF244226E3AAC0062B5A3 /* AppDelegate.swift in Sources */ = {isa = PBXBuildFile; fileRef = 4C3EF243226E3AAC0062B5A3 /* AppDelegate.swift */; };
+        4C3EF246226E3AAC0062B5A3 /* DataViewController.swift in Sources */ = {isa = PBXBuildFile; fileRef = 4C3EF245226E3AAC0062B5A3 /* DataViewController.swift */; };
+        4C3EF249226E3AAC0062B5A3 /* MagiX.xcdatamodeld in Sources */ = {isa = PBXBuildFile; fileRef = 4C3EF247226E3AAC0062B5A3 /* MagiX.xcdatamodeld */; };
+        4C3EF24B226E3AAD0062B5A3 /* Assets.xcassets in Resources */ = {isa = PBXBuildFile; fileRef = 4C3EF24A226E3AAD0062B5A3 /* Assets.xcassets */; };
+        4C3EF24E226E3AAD0062B5A3 /* Main.storyboard in Resources */ = {isa = PBXBuildFile; fileRef = 4C3EF24C226E3AAD0062B5A3 /* Main.storyboard */; };
+        4C3EF256226E3AD70062B5A3 /* DcmSwift.framework in Frameworks */ = {isa = PBXBuildFile; fileRef = 4C8D798E1F989EB1008300E3 /* DcmSwift.framework */; };
+        4C3EF258226E3AE20062B5A3 /* DcmSwift.framework in CopyFiles */ = {isa = PBXBuildFile; fileRef = 4C8D798E1F989EB1008300E3 /* DcmSwift.framework */; settings = {ATTRIBUTES = (CodeSignOnCopy, RemoveHeadersOnCopy, ); }; };
+        4C3EF25A226E44D10062B5A3 /* DataController.swift in Sources */ = {isa = PBXBuildFile; fileRef = 4C3EF259226E44D10062B5A3 /* DataController.swift */; };
+        4C3EF25C226E5D650062B5A3 /* ImageViewController.swift in Sources */ = {isa = PBXBuildFile; fileRef = 4C3EF25B226E5D650062B5A3 /* ImageViewController.swift */; };
+        4C52EEF11FA8876E001A05DF /* PictureViewController.swift in Sources */ = {isa = PBXBuildFile; fileRef = 4C52EEF01FA8876E001A05DF /* PictureViewController.swift */; };
+        4C53D6BF2274C5190003724F /* CollectionViewItem.swift in Sources */ = {isa = PBXBuildFile; fileRef = 4C53D6BD2274C5190003724F /* CollectionViewItem.swift */; };
+        4C53D6C02274C5190003724F /* CollectionViewItem.xib in Resources */ = {isa = PBXBuildFile; fileRef = 4C53D6BE2274C5190003724F /* CollectionViewItem.xib */; };
+        4C53D6C22274E50D0003724F /* MetadataViewController.swift in Sources */ = {isa = PBXBuildFile; fileRef = 4C53D6C12274E50D0003724F /* MetadataViewController.swift */; };
+        4C53D6C92275A4EB0003724F /* LoadOperation.swift in Sources */ = {isa = PBXBuildFile; fileRef = 4C53D6C82275A4EB0003724F /* LoadOperation.swift */; };
+        4C53D6CB2275B3200003724F /* SidebarViewController.swift in Sources */ = {isa = PBXBuildFile; fileRef = 4C53D6CA2275B3200003724F /* SidebarViewController.swift */; };
+        4C53D6CD2275B4A90003724F /* OperationCellView.swift in Sources */ = {isa = PBXBuildFile; fileRef = 4C53D6CC2275B4A90003724F /* OperationCellView.swift */; };
+        4C53D6CF227760690003724F /* RemoteEditViewController.swift in Sources */ = {isa = PBXBuildFile; fileRef = 4C53D6CE227760690003724F /* RemoteEditViewController.swift */; };
+        4C53D6D22278F3AA0003724F /* RemoteViewController.swift in Sources */ = {isa = PBXBuildFile; fileRef = 4C53D6D02278F3AA0003724F /* RemoteViewController.swift */; };
+        4C53D6DE2278F5F90003724F /* Remote.swift in Sources */ = {isa = PBXBuildFile; fileRef = 4C53D6DC2278F5F90003724F /* Remote.swift */; };
+        4C53D6E2227B5BB50003724F /* ApplicationContext.swift in Sources */ = {isa = PBXBuildFile; fileRef = 4C53D6E1227B5BB50003724F /* ApplicationContext.swift */; };
+        4C53D6E4227B61660003724F /* PDUMessage.swift in Sources */ = {isa = PBXBuildFile; fileRef = 4C53D6E3227B61660003724F /* PDUMessage.swift */; };
+        4C53D6E6227B69BB0003724F /* PresentationContext.swift in Sources */ = {isa = PBXBuildFile; fileRef = 4C53D6E5227B69BB0003724F /* PresentationContext.swift */; };
+        4C53D6E8227B6D0D0003724F /* UserInfo.swift in Sources */ = {isa = PBXBuildFile; fileRef = 4C53D6E7227B6D0D0003724F /* UserInfo.swift */; };
+        4C53D6ED227C42030003724F /* ItemType.swift in Sources */ = {isa = PBXBuildFile; fileRef = 4C53D6EC227C42030003724F /* ItemType.swift */; };
+        4C53D6EF227C8B940003724F /* CommandField.swift in Sources */ = {isa = PBXBuildFile; fileRef = 4C53D6EE227C8B940003724F /* CommandField.swift */; };
+        4C53D6F1227CAF310003724F /* PDUType.swift in Sources */ = {isa = PBXBuildFile; fileRef = 4C53D6F0227CAF310003724F /* PDUType.swift */; };
+        4C53D6F3227CAFB20003724F /* AssociationAC.swift in Sources */ = {isa = PBXBuildFile; fileRef = 4C53D6F2227CAFB20003724F /* AssociationAC.swift */; };
+        4C53D6F6227CB1100003724F /* AssociationRQ.swift in Sources */ = {isa = PBXBuildFile; fileRef = 4C53D6F5227CB1100003724F /* AssociationRQ.swift */; };
+        4C53D6F8227CB34D0003724F /* ReleaseRQ.swift in Sources */ = {isa = PBXBuildFile; fileRef = 4C53D6F7227CB34D0003724F /* ReleaseRQ.swift */; };
+        4C53D6FA227CB3900003724F /* AssociationRJ.swift in Sources */ = {isa = PBXBuildFile; fileRef = 4C53D6F9227CB3900003724F /* AssociationRJ.swift */; };
+        4C53D6FC227CB3B00003724F /* ReleaseRP.swift in Sources */ = {isa = PBXBuildFile; fileRef = 4C53D6FB227CB3B00003724F /* ReleaseRP.swift */; };
+        4C53D6FE227CB4480003724F /* DataTF.swift in Sources */ = {isa = PBXBuildFile; fileRef = 4C53D6FD227CB4480003724F /* DataTF.swift */; };
+        4C53D700227CB4650003724F /* Abort.swift in Sources */ = {isa = PBXBuildFile; fileRef = 4C53D6FF227CB4650003724F /* Abort.swift */; };
+        4C53D702227CB79C0003724F /* PDUDecoder.swift in Sources */ = {isa = PBXBuildFile; fileRef = 4C53D701227CB79C0003724F /* PDUDecoder.swift */; };
+        4C53D704227CB83A0003724F /* CEchoRQ.swift in Sources */ = {isa = PBXBuildFile; fileRef = 4C53D703227CB83A0003724F /* CEchoRQ.swift */; };
+        4C53D706227CB8B20003724F /* CFindRQ.swift in Sources */ = {isa = PBXBuildFile; fileRef = 4C53D705227CB8B20003724F /* CFindRQ.swift */; };
+        4C53D708227CBA040003724F /* PDUEncoder.swift in Sources */ = {isa = PBXBuildFile; fileRef = 4C53D707227CBA040003724F /* PDUEncoder.swift */; };
+        4C53D70B227CD0770003724F /* CEchoRSP.swift in Sources */ = {isa = PBXBuildFile; fileRef = 4C53D70A227CD0770003724F /* CEchoRSP.swift */; };
+        4C53D70E227DAB4B0003724F /* DicomError.swift in Sources */ = {isa = PBXBuildFile; fileRef = 4C53D70D227DAB4B0003724F /* DicomError.swift */; };
+        4C53D710227DD0880003724F /* CFindRSP.swift in Sources */ = {isa = PBXBuildFile; fileRef = 4C53D70F227DD0880003724F /* CFindRSP.swift */; };
+        4C53D712227E1CEE0003724F /* AppDicomError.swift in Sources */ = {isa = PBXBuildFile; fileRef = 4C53D711227E1CEE0003724F /* AppDicomError.swift */; };
+        4C53D714227F4D440003724F /* DIMSEStatus.swift in Sources */ = {isa = PBXBuildFile; fileRef = 4C53D713227F4D440003724F /* DIMSEStatus.swift */; };
+        4C5792FB1FB71994003B1279 /* DocumentController.swift in Sources */ = {isa = PBXBuildFile; fileRef = 4C5792FA1FB71994003B1279 /* DocumentController.swift */; };
+        4C5792FD1FB8709D003B1279 /* AddElementController.swift in Sources */ = {isa = PBXBuildFile; fileRef = 4C5792FC1FB8709D003B1279 /* AddElementController.swift */; };
+        4C5792FF1FB8A8A2003B1279 /* PreferencesWindowController.swift in Sources */ = {isa = PBXBuildFile; fileRef = 4C5792FE1FB8A8A2003B1279 /* PreferencesWindowController.swift */; };
+        4C5793011FB8AA65003B1279 /* PreferencesViewController.swift in Sources */ = {isa = PBXBuildFile; fileRef = 4C5793001FB8AA65003B1279 /* PreferencesViewController.swift */; };
+        4C5BF0841FABA5E80051F4FE /* DataSet.swift in Sources */ = {isa = PBXBuildFile; fileRef = 4C3CD47A1F96981300323E8A /* DataSet.swift */; };
+        4C5BF0851FABA5E80051F4FE /* DataElement.swift in Sources */ = {isa = PBXBuildFile; fileRef = 4C3CD47C1F96981D00323E8A /* DataElement.swift */; };
+        4C5BF0861FABA5E80051F4FE /* DataSequence.swift in Sources */ = {isa = PBXBuildFile; fileRef = 4C8D79851F97D84A008300E3 /* DataSequence.swift */; };
+        4C5BF0871FABA5E80051F4FE /* DataItem.swift in Sources */ = {isa = PBXBuildFile; fileRef = 4C8D79871F97D859008300E3 /* DataItem.swift */; };
+        4C5BF0881FABA5E80051F4FE /* DataTag.swift in Sources */ = {isa = PBXBuildFile; fileRef = 4C7B78D41FA23FAC005BB2A2 /* DataTag.swift */; };
+        4C5BF0891FABA5E80051F4FE /* PixelSequence.swift in Sources */ = {isa = PBXBuildFile; fileRef = 4C99796E1FA71DEF00C90494 /* PixelSequence.swift */; };
+        4C5BF08A1FABA5E80051F4FE /* DicomFile.swift in Sources */ = {isa = PBXBuildFile; fileRef = 4C3CD4781F9697DC00323E8A /* DicomFile.swift */; };
+        4C5BF08B1FABA5E80051F4FE /* DicomImage.swift in Sources */ = {isa = PBXBuildFile; fileRef = 4C9979961FA7720300C90494 /* DicomImage.swift */; };
+        4C5BF08C1FABA5E80051F4FE /* DicomDate.swift in Sources */ = {isa = PBXBuildFile; fileRef = 4C7B78D01FA1485B005BB2A2 /* DicomDate.swift */; };
+        4C5BF08D1FABA5E80051F4FE /* DicomData.swift in Sources */ = {isa = PBXBuildFile; fileRef = 4C783E6A1F969DC500E46F30 /* DicomData.swift */; };
+        4C5BF08E1FABA5E80051F4FE /* DicomObject.swift in Sources */ = {isa = PBXBuildFile; fileRef = 4C99798F1FA75B3600C90494 /* DicomObject.swift */; };
+        4C5BF08F1FABA5E80051F4FE /* DicomSpec.swift in Sources */ = {isa = PBXBuildFile; fileRef = 4C8D79A71F98A69B008300E3 /* DicomSpec.swift */; };
+        4C5BF0911FABB4730051F4FE /* DicomString.swift in Sources */ = {isa = PBXBuildFile; fileRef = 4C5BF0901FABB4730051F4FE /* DicomString.swift */; };
+        4C5BF0921FABB4730051F4FE /* DicomString.swift in Sources */ = {isa = PBXBuildFile; fileRef = 4C5BF0901FABB4730051F4FE /* DicomString.swift */; };
+        4C5F9B382248DC5E0076DA82 /* Socket.framework in Frameworks */ = {isa = PBXBuildFile; fileRef = 4C5F9B372248DC5E0076DA82 /* Socket.framework */; };
+        4C5F9B3C2248E3870076DA82 /* EntitiesPrefViewController.swift in Sources */ = {isa = PBXBuildFile; fileRef = 4C5F9B3B2248E3870076DA82 /* EntitiesPrefViewController.swift */; };
+        4C5F9B3E224911E30076DA82 /* GeneralPrefViewController.swift in Sources */ = {isa = PBXBuildFile; fileRef = 4C5F9B3D224911E30076DA82 /* GeneralPrefViewController.swift */; };
+        4C5F9B40224913A10076DA82 /* NetworkPrefViewController.swift in Sources */ = {isa = PBXBuildFile; fileRef = 4C5F9B3F224913A10076DA82 /* NetworkPrefViewController.swift */; };
+        4C5F9B42224913C00076DA82 /* DicomPrefViewController.swift in Sources */ = {isa = PBXBuildFile; fileRef = 4C5F9B41224913C00076DA82 /* DicomPrefViewController.swift */; };
+        4C5F9B44224935530076DA82 /* SendViewController.swift in Sources */ = {isa = PBXBuildFile; fileRef = 4C5F9B43224935530076DA82 /* SendViewController.swift */; };
+        4C76A9E722480F5E0057350E /* DicomConstants.swift in Sources */ = {isa = PBXBuildFile; fileRef = 4CD0BEE7224401670024C357 /* DicomConstants.swift */; };
+        4C76AA00224814F60057350E /* CR-MONO1-10-chest in Resources */ = {isa = PBXBuildFile; fileRef = 4C76A9E9224814F30057350E /* CR-MONO1-10-chest */; };
+        4C76AA01224814F60057350E /* MR-MONO2-16-knee in Resources */ = {isa = PBXBuildFile; fileRef = 4C76A9EA224814F30057350E /* MR-MONO2-16-knee */; };
+        4C76AA02224814F60057350E /* NM-MONO2-16-13x-heart in Resources */ = {isa = PBXBuildFile; fileRef = 4C76A9EB224814F30057350E /* NM-MONO2-16-13x-heart */; };
+        4C76AA03224814F60057350E /* CT-MONO2-16-ort in Resources */ = {isa = PBXBuildFile; fileRef = 4C76A9EC224814F30057350E /* CT-MONO2-16-ort */; };
+        4C76AA04224814F60057350E /* MR-MONO2-12-angio-an1 in Resources */ = {isa = PBXBuildFile; fileRef = 4C76A9ED224814F30057350E /* MR-MONO2-12-angio-an1 */; };
+        4C76AA05224814F60057350E /* OT-MONO2-8-hip in Resources */ = {isa = PBXBuildFile; fileRef = 4C76A9EE224814F30057350E /* OT-MONO2-8-hip */; };
+        4C76AA06224814F60057350E /* OT-PAL-8-face in Resources */ = {isa = PBXBuildFile; fileRef = 4C76A9EF224814F30057350E /* OT-PAL-8-face */; };
+        4C76AA07224814F60057350E /* US-PAL-8-10x-echo in Resources */ = {isa = PBXBuildFile; fileRef = 4C76A9F0224814F40057350E /* US-PAL-8-10x-echo */; };
+        4C76AA08224814F60057350E /* OT-MONO2-8-colon in Resources */ = {isa = PBXBuildFile; fileRef = 4C76A9F1224814F40057350E /* OT-MONO2-8-colon */; };
+        4C76AA09224814F60057350E /* US-RGB-8-epicard in Resources */ = {isa = PBXBuildFile; fileRef = 4C76A9F2224814F40057350E /* US-RGB-8-epicard */; };
+        4C76AA0A224814F60057350E /* MR-MONO2-12-an2 in Resources */ = {isa = PBXBuildFile; fileRef = 4C76A9F3224814F40057350E /* MR-MONO2-12-an2 */; };
+        4C76AA0B224814F60057350E /* CT-MONO2-16-chest in Resources */ = {isa = PBXBuildFile; fileRef = 4C76A9F4224814F40057350E /* CT-MONO2-16-chest */; };
+        4C76AA0C224814F60057350E /* CT-MONO2-12-lomb-an2 in Resources */ = {isa = PBXBuildFile; fileRef = 4C76A9F5224814F40057350E /* CT-MONO2-12-lomb-an2 */; };
+        4C76AA0D224814F60057350E /* US-MONO2-8-8x-execho in Resources */ = {isa = PBXBuildFile; fileRef = 4C76A9F6224814F50057350E /* US-MONO2-8-8x-execho */; };
+        4C76AA0E224814F60057350E /* CT-MONO2-16-brain in Resources */ = {isa = PBXBuildFile; fileRef = 4C76A9F7224814F50057350E /* CT-MONO2-16-brain */; };
+        4C76AA0F224814F60057350E /* US-RGB-8-esopecho in Resources */ = {isa = PBXBuildFile; fileRef = 4C76A9F8224814F50057350E /* US-RGB-8-esopecho */; };
+        4C76AA10224814F60057350E /* MR-MONO2-8-16x-heart in Resources */ = {isa = PBXBuildFile; fileRef = 4C76A9F9224814F50057350E /* MR-MONO2-8-16x-heart */; };
+        4C76AA11224814F60057350E /* OT-MONO2-8-a7 in Resources */ = {isa = PBXBuildFile; fileRef = 4C76A9FA224814F50057350E /* OT-MONO2-8-a7 */; };
+        4C76AA12224814F60057350E /* MR-MONO2-16-head in Resources */ = {isa = PBXBuildFile; fileRef = 4C76A9FB224814F50057350E /* MR-MONO2-16-head */; };
+        4C76AA13224814F60057350E /* XA-MONO2-8-12x-catheter in Resources */ = {isa = PBXBuildFile; fileRef = 4C76A9FC224814F50057350E /* XA-MONO2-8-12x-catheter */; };
+        4C76AA14224814F60057350E /* CT-MONO2-8-abdo in Resources */ = {isa = PBXBuildFile; fileRef = 4C76A9FD224814F60057350E /* CT-MONO2-8-abdo */; };
+        4C76AA15224814F60057350E /* MR-MONO2-12-shoulder in Resources */ = {isa = PBXBuildFile; fileRef = 4C76A9FE224814F60057350E /* MR-MONO2-12-shoulder */; };
+        4C76AA16224814F60057350E /* CT-MONO2-16-ankle in Resources */ = {isa = PBXBuildFile; fileRef = 4C76A9FF224814F60057350E /* CT-MONO2-16-ankle */; };
+        4C7B78D11FA1485B005BB2A2 /* DicomDate.swift in Sources */ = {isa = PBXBuildFile; fileRef = 4C7B78D01FA1485B005BB2A2 /* DicomDate.swift */; };
+        4C7B78D61FA28002005BB2A2 /* DataTag.swift in Sources */ = {isa = PBXBuildFile; fileRef = 4C7B78D41FA23FAC005BB2A2 /* DataTag.swift */; };
+        4C8D79921F989EB1008300E3 /* DcmSwift.h in Headers */ = {isa = PBXBuildFile; fileRef = 4C8D79901F989EB1008300E3 /* DcmSwift.h */; settings = {ATTRIBUTES = (Public, ); }; };
+        4C8D79961F989EDD008300E3 /* DataItem.swift in Sources */ = {isa = PBXBuildFile; fileRef = 4C8D79871F97D859008300E3 /* DataItem.swift */; };
+        4C8D79971F989EDD008300E3 /* DicomFile.swift in Sources */ = {isa = PBXBuildFile; fileRef = 4C3CD4781F9697DC00323E8A /* DicomFile.swift */; };
+        4C8D79981F989EDD008300E3 /* DataElement.swift in Sources */ = {isa = PBXBuildFile; fileRef = 4C3CD47C1F96981D00323E8A /* DataElement.swift */; };
+        4C8D79991F989EDD008300E3 /* DicomData.swift in Sources */ = {isa = PBXBuildFile; fileRef = 4C783E6A1F969DC500E46F30 /* DicomData.swift */; };
+        4C8D799A1F989EDD008300E3 /* DataSet.swift in Sources */ = {isa = PBXBuildFile; fileRef = 4C3CD47A1F96981300323E8A /* DataSet.swift */; };
+        4C8D799B1F989EDD008300E3 /* DataSequence.swift in Sources */ = {isa = PBXBuildFile; fileRef = 4C8D79851F97D84A008300E3 /* DataSequence.swift */; };
+        4C8D79AA1F98AB0D008300E3 /* DicomSpec.swift in Sources */ = {isa = PBXBuildFile; fileRef = 4C8D79A71F98A69B008300E3 /* DicomSpec.swift */; };
+        4C91251F2282E4A500210165 /* OperationsController.swift in Sources */ = {isa = PBXBuildFile; fileRef = 4C91251E2282E4A500210165 /* OperationsController.swift */; };
+        4C9125212282EA0E00210165 /* FindOperation.swift in Sources */ = {isa = PBXBuildFile; fileRef = 4C9125202282EA0E00210165 /* FindOperation.swift */; };
+        4C9125232282F14000210165 /* DirectoryEditViewController.swift in Sources */ = {isa = PBXBuildFile; fileRef = 4C9125222282F14000210165 /* DirectoryEditViewController.swift */; };
+        4C9125252282F2A300210165 /* SmartDirectoryEditViewController.swift in Sources */ = {isa = PBXBuildFile; fileRef = 4C9125242282F2A300210165 /* SmartDirectoryEditViewController.swift */; };
+        4C99796F1FA71DEF00C90494 /* PixelSequence.swift in Sources */ = {isa = PBXBuildFile; fileRef = 4C99796E1FA71DEF00C90494 /* PixelSequence.swift */; };
+        4C9979901FA75B3600C90494 /* DicomObject.swift in Sources */ = {isa = PBXBuildFile; fileRef = 4C99798F1FA75B3600C90494 /* DicomObject.swift */; };
+        4C9979971FA7720300C90494 /* DicomImage.swift in Sources */ = {isa = PBXBuildFile; fileRef = 4C9979961FA7720300C90494 /* DicomImage.swift */; };
+        4CA0717A2283693B006227E1 /* CStoreRQ.swift in Sources */ = {isa = PBXBuildFile; fileRef = 4CA071792283693B006227E1 /* CStoreRQ.swift */; };
+        4CA0717C22836946006227E1 /* CStoreRSP.swift in Sources */ = {isa = PBXBuildFile; fileRef = 4CA0717B22836946006227E1 /* CStoreRSP.swift */; };
+        4CA0717E22836BC9006227E1 /* DicomServer.swift in Sources */ = {isa = PBXBuildFile; fileRef = 4CA0717D22836BC9006227E1 /* DicomServer.swift */; };
+        4CA405211FA67DF3006F8053 /* DcmSwiftTests.swift in Sources */ = {isa = PBXBuildFile; fileRef = 4CA405201FA67DF3006F8053 /* DcmSwiftTests.swift */; };
+        4CA405231FA67DF3006F8053 /* DcmSwift.framework in Frameworks */ = {isa = PBXBuildFile; fileRef = 4C8D798E1F989EB1008300E3 /* DcmSwift.framework */; };
+        4CB9C9A11FB248C000C5356B /* ExportViewController.swift in Sources */ = {isa = PBXBuildFile; fileRef = 4CB9C9A01FB248C000C5356B /* ExportViewController.swift */; };
+        4CC932482292ED96001DFEB7 /* Logger.swift in Sources */ = {isa = PBXBuildFile; fileRef = DA418289228BF77100A79D54 /* Logger.swift */; };
+        4CC932492292ED9B001DFEB7 /* DicomError.swift in Sources */ = {isa = PBXBuildFile; fileRef = 4C53D70D227DAB4B0003724F /* DicomError.swift */; };
+        4CCF6B1A1F9FABBA000579C7 /* AppDelegate.swift in Sources */ = {isa = PBXBuildFile; fileRef = 4CCF6B191F9FABBA000579C7 /* AppDelegate.swift */; };
+        4CCF6B1C1F9FABBA000579C7 /* DatasetViewController.swift in Sources */ = {isa = PBXBuildFile; fileRef = 4CCF6B1B1F9FABBA000579C7 /* DatasetViewController.swift */; };
+        4CCF6B1E1F9FABBA000579C7 /* DicomDocument.swift in Sources */ = {isa = PBXBuildFile; fileRef = 4CCF6B1D1F9FABBA000579C7 /* DicomDocument.swift */; };
+        4CCF6B201F9FABBA000579C7 /* Assets.xcassets in Resources */ = {isa = PBXBuildFile; fileRef = 4CCF6B1F1F9FABBA000579C7 /* Assets.xcassets */; };
+        4CCF6B231F9FABBA000579C7 /* Main.storyboard in Resources */ = {isa = PBXBuildFile; fileRef = 4CCF6B211F9FABBA000579C7 /* Main.storyboard */; };
+        4CCF6B2B1F9FABC7000579C7 /* DcmSwift.framework in Frameworks */ = {isa = PBXBuildFile; fileRef = 4C8D798E1F989EB1008300E3 /* DcmSwift.framework */; };
+        4CCF6B2D1F9FABDF000579C7 /* DcmSwift.framework in Copy Frameworks */ = {isa = PBXBuildFile; fileRef = 4C8D798E1F989EB1008300E3 /* DcmSwift.framework */; settings = {ATTRIBUTES = (CodeSignOnCopy, RemoveHeadersOnCopy, ); }; };
+        4CCF6B2F1F9FB285000579C7 /* WindowController.swift in Sources */ = {isa = PBXBuildFile; fileRef = 4CCF6B2E1F9FB285000579C7 /* WindowController.swift */; };
+        4CCF8FA0224AAAE60032325C /* ExportDICOMViewController.swift in Sources */ = {isa = PBXBuildFile; fileRef = 4CCF8F9F224AAAE60032325C /* ExportDICOMViewController.swift */; };
+        4CCF8FA2224AB0B20032325C /* Socket.framework in Frameworks */ = {isa = PBXBuildFile; fileRef = 4C5F9B372248DC5E0076DA82 /* Socket.framework */; };
+        4CCF8FA5224AB1440032325C /* Socket.framework in CopyFiles */ = {isa = PBXBuildFile; fileRef = 4C5F9B372248DC5E0076DA82 /* Socket.framework */; settings = {ATTRIBUTES = (CodeSignOnCopy, RemoveHeadersOnCopy, ); }; };
+        4CD0BEE42242A63A0024C357 /* DicomAssociation.swift in Sources */ = {isa = PBXBuildFile; fileRef = 4CD0BEE32242A63A0024C357 /* DicomAssociation.swift */; };
+        4CD0BEE62242B15B0024C357 /* DicomEntity.swift in Sources */ = {isa = PBXBuildFile; fileRef = 4CD0BEE52242B15B0024C357 /* DicomEntity.swift */; };
+        4CD0BEE8224401670024C357 /* DicomConstants.swift in Sources */ = {isa = PBXBuildFile; fileRef = 4CD0BEE7224401670024C357 /* DicomConstants.swift */; };
+        4CECD64B2240F3440087AF0D /* DocumentsViewController.swift in Sources */ = {isa = PBXBuildFile; fileRef = 4CECD64A2240F3440087AF0D /* DocumentsViewController.swift */; };
+        4CECD64D22415EE90087AF0D /* DicomClient.swift in Sources */ = {isa = PBXBuildFile; fileRef = 4CECD64C22415EE90087AF0D /* DicomClient.swift */; };
+        4CECD64F22415F5A0087AF0D /* DicomService.swift in Sources */ = {isa = PBXBuildFile; fileRef = 4CECD64E22415F5A0087AF0D /* DicomService.swift */; };
+        4CFBF6AF228C61C7006FE616 /* SendOperation.swift in Sources */ = {isa = PBXBuildFile; fileRef = 4CFBF6AE228C61C7006FE616 /* SendOperation.swift */; };
+        4CFBF6B222907A29006FE616 /* ServerController.swift in Sources */ = {isa = PBXBuildFile; fileRef = 4CFBF6B122907A29006FE616 /* ServerController.swift */; };
+        4CFBF6B622908CC3006FE616 /* ListenerPreferencesViewController.swift in Sources */ = {isa = PBXBuildFile; fileRef = 4CFBF6B522908CC3006FE616 /* ListenerPreferencesViewController.swift */; };
+        4CFBF6BC22917413006FE616 /* ServiceItemCellView.swift in Sources */ = {isa = PBXBuildFile; fileRef = 4CFBF6BB22917413006FE616 /* ServiceItemCellView.swift */; };
+        4CFBF6BE229195F6006FE616 /* StorageController.swift in Sources */ = {isa = PBXBuildFile; fileRef = 4CFBF6BD229195F6006FE616 /* StorageController.swift */; };
+        4CFBF6C02291A76E006FE616 /* StoragesPreferencesViewController.swift in Sources */ = {isa = PBXBuildFile; fileRef = 4CFBF6BF2291A76E006FE616 /* StoragesPreferencesViewController.swift */; };
+        4CFBF6C22291AA1B006FE616 /* StorageCellView.swift in Sources */ = {isa = PBXBuildFile; fileRef = 4CFBF6C12291AA1B006FE616 /* StorageCellView.swift */; };
+        DA15093E2293E8C600567B54 /* Logger.swift in Sources */ = {isa = PBXBuildFile; fileRef = DA418289228BF77100A79D54 /* Logger.swift */; };
+        DA15093F2293E8C900567B54 /* DicomError.swift in Sources */ = {isa = PBXBuildFile; fileRef = 4C53D70D227DAB4B0003724F /* DicomError.swift */; };
+        DA41828A228BF77100A79D54 /* Logger.swift in Sources */ = {isa = PBXBuildFile; fileRef = DA418289228BF77100A79D54 /* Logger.swift */; };
+        DA41828D228C2B7200A79D54 /* PreferencesTabViewController.swift in Sources */ = {isa = PBXBuildFile; fileRef = DA41828B228C2B7200A79D54 /* PreferencesTabViewController.swift */; };
+        DA418290228C2C7700A79D54 /* PreferencesWindowViewController.swift in Sources */ = {isa = PBXBuildFile; fileRef = DA41828F228C2C7700A79D54 /* PreferencesWindowViewController.swift */; };
+        DABE9BC6228AEFBC0015655D /* Socket.framework in Copy Frameworks */ = {isa = PBXBuildFile; fileRef = 4C5F9B372248DC5E0076DA82 /* Socket.framework */; settings = {ATTRIBUTES = (CodeSignOnCopy, RemoveHeadersOnCopy, ); }; };
+        DABE9BC9228B07710015655D /* DateExtensions.swift in Sources */ = {isa = PBXBuildFile; fileRef = DABE9BC8228B07710015655D /* DateExtensions.swift */; };
+        DAE005A1228D852A002CCB47 /* RemotesPreferencesViewController.swift in Sources */ = {isa = PBXBuildFile; fileRef = DAE005A0228D852A002CCB47 /* RemotesPreferencesViewController.swift */; };
+        DAE005A8228DA929002CCB47 /* AdvancedPreferencesController.swift in Sources */ = {isa = PBXBuildFile; fileRef = DAE005A6228DA929002CCB47 /* AdvancedPreferencesController.swift */; };
 /* End PBXBuildFile section */
 
 /* Begin PBXContainerItemProxy section */
-		4C3EF254226E3AD30062B5A3 /* PBXContainerItemProxy */ = {
-			isa = PBXContainerItemProxy;
-			containerPortal = 4CFF02501F960F0700E31D74 /* Project object */;
-			proxyType = 1;
-			remoteGlobalIDString = 4C8D798D1F989EB1008300E3;
-			remoteInfo = DcmSwift;
-		};
-		4CCF6B291F9FABC3000579C7 /* PBXContainerItemProxy */ = {
-			isa = PBXContainerItemProxy;
-			containerPortal = 4CFF02501F960F0700E31D74 /* Project object */;
-			proxyType = 1;
-			remoteGlobalIDString = 4C8D798D1F989EB1008300E3;
-			remoteInfo = DcmSwift;
-		};
+        4C3EF254226E3AD30062B5A3 /* PBXContainerItemProxy */ = {
+            isa = PBXContainerItemProxy;
+            containerPortal = 4CFF02501F960F0700E31D74 /* Project object */;
+            proxyType = 1;
+            remoteGlobalIDString = 4C8D798D1F989EB1008300E3;
+            remoteInfo = DcmSwift;
+        };
+        4CCF6B291F9FABC3000579C7 /* PBXContainerItemProxy */ = {
+            isa = PBXContainerItemProxy;
+            containerPortal = 4CFF02501F960F0700E31D74 /* Project object */;
+            proxyType = 1;
+            remoteGlobalIDString = 4C8D798D1F989EB1008300E3;
+            remoteInfo = DcmSwift;
+        };
 /* End PBXContainerItemProxy section */
 
 /* Begin PBXCopyFilesBuildPhase section */
-		4C3EF257226E3AD90062B5A3 /* CopyFiles */ = {
-			isa = PBXCopyFilesBuildPhase;
-			buildActionMask = 2147483647;
-			dstPath = "";
-			dstSubfolderSpec = 10;
-			files = (
-				4C3EF258226E3AE20062B5A3 /* DcmSwift.framework in CopyFiles */,
-			);
-			runOnlyForDeploymentPostprocessing = 0;
-		};
-		4C5F9B392248E1D80076DA82 /* Copy Frameworks */ = {
-			isa = PBXCopyFilesBuildPhase;
-			buildActionMask = 2147483647;
-			dstPath = "";
-			dstSubfolderSpec = 10;
-			files = (
-				DABE9BC6228AEFBC0015655D /* Socket.framework in Copy Frameworks */,
-			);
-			name = "Copy Frameworks";
-			runOnlyForDeploymentPostprocessing = 0;
-		};
-		4CCF6B2C1F9FABCF000579C7 /* Copy Frameworks */ = {
-			isa = PBXCopyFilesBuildPhase;
-			buildActionMask = 2147483647;
-			dstPath = "";
-			dstSubfolderSpec = 10;
-			files = (
-				4CCF6B2D1F9FABDF000579C7 /* DcmSwift.framework in Copy Frameworks */,
-			);
-			name = "Copy Frameworks";
-			runOnlyForDeploymentPostprocessing = 0;
-		};
-		4CCF8FA3224AB13B0032325C /* CopyFiles */ = {
-			isa = PBXCopyFilesBuildPhase;
-			buildActionMask = 2147483647;
-			dstPath = "";
-			dstSubfolderSpec = 10;
-			files = (
-				4CCF8FA5224AB1440032325C /* Socket.framework in CopyFiles */,
-			);
-			runOnlyForDeploymentPostprocessing = 0;
-		};
+        4C3EF257226E3AD90062B5A3 /* CopyFiles */ = {
+            isa = PBXCopyFilesBuildPhase;
+            buildActionMask = 2147483647;
+            dstPath = "";
+            dstSubfolderSpec = 10;
+            files = (
+                4C3EF258226E3AE20062B5A3 /* DcmSwift.framework in CopyFiles */,
+            );
+            runOnlyForDeploymentPostprocessing = 0;
+        };
+        4C5F9B392248E1D80076DA82 /* Copy Frameworks */ = {
+            isa = PBXCopyFilesBuildPhase;
+            buildActionMask = 2147483647;
+            dstPath = "";
+            dstSubfolderSpec = 10;
+            files = (
+                DABE9BC6228AEFBC0015655D /* Socket.framework in Copy Frameworks */,
+            );
+            name = "Copy Frameworks";
+            runOnlyForDeploymentPostprocessing = 0;
+        };
+        4CCF6B2C1F9FABCF000579C7 /* Copy Frameworks */ = {
+            isa = PBXCopyFilesBuildPhase;
+            buildActionMask = 2147483647;
+            dstPath = "";
+            dstSubfolderSpec = 10;
+            files = (
+                4CCF6B2D1F9FABDF000579C7 /* DcmSwift.framework in Copy Frameworks */,
+            );
+            name = "Copy Frameworks";
+            runOnlyForDeploymentPostprocessing = 0;
+        };
+        4CCF8FA3224AB13B0032325C /* CopyFiles */ = {
+            isa = PBXCopyFilesBuildPhase;
+            buildActionMask = 2147483647;
+            dstPath = "";
+            dstSubfolderSpec = 10;
+            files = (
+                4CCF8FA5224AB1440032325C /* Socket.framework in CopyFiles */,
+            );
+            runOnlyForDeploymentPostprocessing = 0;
+        };
 /* End PBXCopyFilesBuildPhase section */
 
 /* Begin PBXFileReference section */
-		4C00FB521FC6205500E76466 /* Bridge-Header.h */ = {isa = PBXFileReference; lastKnownFileType = sourcecode.c.h; path = "Bridge-Header.h"; sourceTree = "<group>"; };
-		4C18DBC92282062E000D105A /* RemoteQueryViewController.swift */ = {isa = PBXFileReference; lastKnownFileType = sourcecode.swift; path = RemoteQueryViewController.swift; sourceTree = "<group>"; xcLanguageSpecificationIdentifier = xcode.lang.swift; };
-		4C38D7731FA0817D00633A5D /* MainSplitViewController.swift */ = {isa = PBXFileReference; lastKnownFileType = sourcecode.swift; path = MainSplitViewController.swift; sourceTree = "<group>"; };
-		4C38D7751FA0922300633A5D /* InspectorViewController.swift */ = {isa = PBXFileReference; lastKnownFileType = sourcecode.swift; path = InspectorViewController.swift; sourceTree = "<group>"; };
-		4C38D7771FA0B9B200633A5D /* FileViewController.swift */ = {isa = PBXFileReference; lastKnownFileType = sourcecode.swift; path = FileViewController.swift; sourceTree = "<group>"; };
-		4C38D77B1FA0DCFF00633A5D /* FlippedStackView.swift */ = {isa = PBXFileReference; lastKnownFileType = sourcecode.swift; path = FlippedStackView.swift; sourceTree = "<group>"; };
-		4C38D77D1FA11A7400633A5D /* ElementViewController.swift */ = {isa = PBXFileReference; lastKnownFileType = sourcecode.swift; path = ElementViewController.swift; sourceTree = "<group>"; };
-		4C38D77F1FA12B1B00633A5D /* ConsoleSplitViewController.swift */ = {isa = PBXFileReference; lastKnownFileType = sourcecode.swift; path = ConsoleSplitViewController.swift; sourceTree = "<group>"; };
-		4C38D7831FA1333200633A5D /* ConsoleViewController.swift */ = {isa = PBXFileReference; lastKnownFileType = sourcecode.swift; path = ConsoleViewController.swift; sourceTree = "<group>"; };
-		4C3CD4781F9697DC00323E8A /* DicomFile.swift */ = {isa = PBXFileReference; lastKnownFileType = sourcecode.swift; path = DicomFile.swift; sourceTree = "<group>"; };
-		4C3CD47A1F96981300323E8A /* DataSet.swift */ = {isa = PBXFileReference; lastKnownFileType = sourcecode.swift; path = DataSet.swift; sourceTree = "<group>"; };
-		4C3CD47C1F96981D00323E8A /* DataElement.swift */ = {isa = PBXFileReference; lastKnownFileType = sourcecode.swift; path = DataElement.swift; sourceTree = "<group>"; };
-		4C3EF241226E3AAC0062B5A3 /* MagiX.app */ = {isa = PBXFileReference; explicitFileType = wrapper.application; includeInIndex = 0; path = MagiX.app; sourceTree = BUILT_PRODUCTS_DIR; };
-		4C3EF243226E3AAC0062B5A3 /* AppDelegate.swift */ = {isa = PBXFileReference; lastKnownFileType = sourcecode.swift; path = AppDelegate.swift; sourceTree = "<group>"; };
-		4C3EF245226E3AAC0062B5A3 /* DataViewController.swift */ = {isa = PBXFileReference; lastKnownFileType = sourcecode.swift; path = DataViewController.swift; sourceTree = "<group>"; };
-		4C3EF248226E3AAC0062B5A3 /* MagiX.xcdatamodel */ = {isa = PBXFileReference; lastKnownFileType = wrapper.xcdatamodel; path = MagiX.xcdatamodel; sourceTree = "<group>"; };
-		4C3EF24A226E3AAD0062B5A3 /* Assets.xcassets */ = {isa = PBXFileReference; lastKnownFileType = folder.assetcatalog; path = Assets.xcassets; sourceTree = "<group>"; };
-		4C3EF24D226E3AAD0062B5A3 /* Base */ = {isa = PBXFileReference; lastKnownFileType = file.storyboard; name = Base; path = Base.lproj/Main.storyboard; sourceTree = "<group>"; };
-		4C3EF24F226E3AAD0062B5A3 /* Info.plist */ = {isa = PBXFileReference; lastKnownFileType = text.plist.xml; path = Info.plist; sourceTree = "<group>"; };
-		4C3EF250226E3AAD0062B5A3 /* MagiX.entitlements */ = {isa = PBXFileReference; lastKnownFileType = text.plist.entitlements; path = MagiX.entitlements; sourceTree = "<group>"; };
-		4C3EF259226E44D10062B5A3 /* DataController.swift */ = {isa = PBXFileReference; lastKnownFileType = sourcecode.swift; path = DataController.swift; sourceTree = "<group>"; };
-		4C3EF25B226E5D650062B5A3 /* ImageViewController.swift */ = {isa = PBXFileReference; lastKnownFileType = sourcecode.swift; path = ImageViewController.swift; sourceTree = "<group>"; };
-		4C52EEF01FA8876E001A05DF /* PictureViewController.swift */ = {isa = PBXFileReference; lastKnownFileType = sourcecode.swift; path = PictureViewController.swift; sourceTree = "<group>"; };
-		4C53D6BD2274C5190003724F /* CollectionViewItem.swift */ = {isa = PBXFileReference; lastKnownFileType = sourcecode.swift; path = CollectionViewItem.swift; sourceTree = "<group>"; };
-		4C53D6BE2274C5190003724F /* CollectionViewItem.xib */ = {isa = PBXFileReference; lastKnownFileType = file.xib; path = CollectionViewItem.xib; sourceTree = "<group>"; };
-		4C53D6C12274E50D0003724F /* MetadataViewController.swift */ = {isa = PBXFileReference; lastKnownFileType = sourcecode.swift; path = MetadataViewController.swift; sourceTree = "<group>"; };
-		4C53D6C82275A4EB0003724F /* LoadOperation.swift */ = {isa = PBXFileReference; lastKnownFileType = sourcecode.swift; path = LoadOperation.swift; sourceTree = "<group>"; };
-		4C53D6CA2275B3200003724F /* SidebarViewController.swift */ = {isa = PBXFileReference; lastKnownFileType = sourcecode.swift; path = SidebarViewController.swift; sourceTree = "<group>"; };
-		4C53D6CC2275B4A90003724F /* OperationCellView.swift */ = {isa = PBXFileReference; lastKnownFileType = sourcecode.swift; path = OperationCellView.swift; sourceTree = "<group>"; };
-		4C53D6CE227760690003724F /* RemoteEditViewController.swift */ = {isa = PBXFileReference; lastKnownFileType = sourcecode.swift; path = RemoteEditViewController.swift; sourceTree = "<group>"; };
-		4C53D6D02278F3AA0003724F /* RemoteViewController.swift */ = {isa = PBXFileReference; lastKnownFileType = sourcecode.swift; path = RemoteViewController.swift; sourceTree = "<group>"; };
-		4C53D6DC2278F5F90003724F /* Remote.swift */ = {isa = PBXFileReference; lastKnownFileType = sourcecode.swift; path = Remote.swift; sourceTree = "<group>"; };
-		4C53D6E1227B5BB50003724F /* ApplicationContext.swift */ = {isa = PBXFileReference; lastKnownFileType = sourcecode.swift; path = ApplicationContext.swift; sourceTree = "<group>"; };
-		4C53D6E3227B61660003724F /* PDUMessage.swift */ = {isa = PBXFileReference; lastKnownFileType = sourcecode.swift; path = PDUMessage.swift; sourceTree = "<group>"; };
-		4C53D6E5227B69BB0003724F /* PresentationContext.swift */ = {isa = PBXFileReference; lastKnownFileType = sourcecode.swift; path = PresentationContext.swift; sourceTree = "<group>"; };
-		4C53D6E7227B6D0D0003724F /* UserInfo.swift */ = {isa = PBXFileReference; lastKnownFileType = sourcecode.swift; path = UserInfo.swift; sourceTree = "<group>"; };
-		4C53D6EC227C42030003724F /* ItemType.swift */ = {isa = PBXFileReference; lastKnownFileType = sourcecode.swift; path = ItemType.swift; sourceTree = "<group>"; };
-		4C53D6EE227C8B940003724F /* CommandField.swift */ = {isa = PBXFileReference; lastKnownFileType = sourcecode.swift; path = CommandField.swift; sourceTree = "<group>"; };
-		4C53D6F0227CAF310003724F /* PDUType.swift */ = {isa = PBXFileReference; lastKnownFileType = sourcecode.swift; path = PDUType.swift; sourceTree = "<group>"; };
-		4C53D6F2227CAFB20003724F /* AssociationAC.swift */ = {isa = PBXFileReference; lastKnownFileType = sourcecode.swift; path = AssociationAC.swift; sourceTree = "<group>"; };
-		4C53D6F5227CB1100003724F /* AssociationRQ.swift */ = {isa = PBXFileReference; lastKnownFileType = sourcecode.swift; path = AssociationRQ.swift; sourceTree = "<group>"; };
-		4C53D6F7227CB34D0003724F /* ReleaseRQ.swift */ = {isa = PBXFileReference; lastKnownFileType = sourcecode.swift; path = ReleaseRQ.swift; sourceTree = "<group>"; };
-		4C53D6F9227CB3900003724F /* AssociationRJ.swift */ = {isa = PBXFileReference; lastKnownFileType = sourcecode.swift; path = AssociationRJ.swift; sourceTree = "<group>"; };
-		4C53D6FB227CB3B00003724F /* ReleaseRP.swift */ = {isa = PBXFileReference; lastKnownFileType = sourcecode.swift; path = ReleaseRP.swift; sourceTree = "<group>"; };
-		4C53D6FD227CB4480003724F /* DataTF.swift */ = {isa = PBXFileReference; lastKnownFileType = sourcecode.swift; path = DataTF.swift; sourceTree = "<group>"; };
-		4C53D6FF227CB4650003724F /* Abort.swift */ = {isa = PBXFileReference; lastKnownFileType = sourcecode.swift; path = Abort.swift; sourceTree = "<group>"; };
-		4C53D701227CB79C0003724F /* PDUDecoder.swift */ = {isa = PBXFileReference; lastKnownFileType = sourcecode.swift; path = PDUDecoder.swift; sourceTree = "<group>"; };
-		4C53D703227CB83A0003724F /* CEchoRQ.swift */ = {isa = PBXFileReference; lastKnownFileType = sourcecode.swift; path = CEchoRQ.swift; sourceTree = "<group>"; };
-		4C53D705227CB8B20003724F /* CFindRQ.swift */ = {isa = PBXFileReference; lastKnownFileType = sourcecode.swift; path = CFindRQ.swift; sourceTree = "<group>"; };
-		4C53D707227CBA040003724F /* PDUEncoder.swift */ = {isa = PBXFileReference; lastKnownFileType = sourcecode.swift; path = PDUEncoder.swift; sourceTree = "<group>"; };
-		4C53D70A227CD0770003724F /* CEchoRSP.swift */ = {isa = PBXFileReference; lastKnownFileType = sourcecode.swift; path = CEchoRSP.swift; sourceTree = "<group>"; };
-		4C53D70D227DAB4B0003724F /* DicomError.swift */ = {isa = PBXFileReference; lastKnownFileType = sourcecode.swift; path = DicomError.swift; sourceTree = "<group>"; };
-		4C53D70F227DD0880003724F /* CFindRSP.swift */ = {isa = PBXFileReference; lastKnownFileType = sourcecode.swift; path = CFindRSP.swift; sourceTree = "<group>"; };
-		4C53D711227E1CEE0003724F /* AppDicomError.swift */ = {isa = PBXFileReference; lastKnownFileType = sourcecode.swift; path = AppDicomError.swift; sourceTree = "<group>"; };
-		4C53D713227F4D440003724F /* DIMSEStatus.swift */ = {isa = PBXFileReference; lastKnownFileType = sourcecode.swift; path = DIMSEStatus.swift; sourceTree = "<group>"; };
-		4C5792FA1FB71994003B1279 /* DocumentController.swift */ = {isa = PBXFileReference; lastKnownFileType = sourcecode.swift; path = DocumentController.swift; sourceTree = "<group>"; };
-		4C5792FC1FB8709D003B1279 /* AddElementController.swift */ = {isa = PBXFileReference; lastKnownFileType = sourcecode.swift; path = AddElementController.swift; sourceTree = "<group>"; };
-		4C5792FE1FB8A8A2003B1279 /* PreferencesWindowController.swift */ = {isa = PBXFileReference; lastKnownFileType = sourcecode.swift; path = PreferencesWindowController.swift; sourceTree = "<group>"; };
-		4C5793001FB8AA65003B1279 /* PreferencesViewController.swift */ = {isa = PBXFileReference; lastKnownFileType = sourcecode.swift; path = PreferencesViewController.swift; sourceTree = "<group>"; };
-		4C5BF0901FABB4730051F4FE /* DicomString.swift */ = {isa = PBXFileReference; lastKnownFileType = sourcecode.swift; path = DicomString.swift; sourceTree = "<group>"; };
-		4C5F9B362248DBCD0076DA82 /* Cartfile */ = {isa = PBXFileReference; lastKnownFileType = text; path = Cartfile; sourceTree = "<group>"; };
-		4C5F9B372248DC5E0076DA82 /* Socket.framework */ = {isa = PBXFileReference; lastKnownFileType = wrapper.framework; name = Socket.framework; path = Carthage/Build/Mac/Socket.framework; sourceTree = "<group>"; };
-		4C5F9B3B2248E3870076DA82 /* EntitiesPrefViewController.swift */ = {isa = PBXFileReference; lastKnownFileType = sourcecode.swift; path = EntitiesPrefViewController.swift; sourceTree = "<group>"; };
-		4C5F9B3D224911E30076DA82 /* GeneralPrefViewController.swift */ = {isa = PBXFileReference; lastKnownFileType = sourcecode.swift; path = GeneralPrefViewController.swift; sourceTree = "<group>"; };
-		4C5F9B3F224913A10076DA82 /* NetworkPrefViewController.swift */ = {isa = PBXFileReference; lastKnownFileType = sourcecode.swift; path = NetworkPrefViewController.swift; sourceTree = "<group>"; };
-		4C5F9B41224913C00076DA82 /* DicomPrefViewController.swift */ = {isa = PBXFileReference; lastKnownFileType = sourcecode.swift; path = DicomPrefViewController.swift; sourceTree = "<group>"; };
-		4C5F9B43224935530076DA82 /* SendViewController.swift */ = {isa = PBXFileReference; lastKnownFileType = sourcecode.swift; path = SendViewController.swift; sourceTree = "<group>"; };
-		4C76A9E9224814F30057350E /* CR-MONO1-10-chest */ = {isa = PBXFileReference; lastKnownFileType = file; path = "CR-MONO1-10-chest"; sourceTree = "<group>"; };
-		4C76A9EA224814F30057350E /* MR-MONO2-16-knee */ = {isa = PBXFileReference; lastKnownFileType = file; path = "MR-MONO2-16-knee"; sourceTree = "<group>"; };
-		4C76A9EB224814F30057350E /* NM-MONO2-16-13x-heart */ = {isa = PBXFileReference; lastKnownFileType = file; path = "NM-MONO2-16-13x-heart"; sourceTree = "<group>"; };
-		4C76A9EC224814F30057350E /* CT-MONO2-16-ort */ = {isa = PBXFileReference; lastKnownFileType = file; path = "CT-MONO2-16-ort"; sourceTree = "<group>"; };
-		4C76A9ED224814F30057350E /* MR-MONO2-12-angio-an1 */ = {isa = PBXFileReference; lastKnownFileType = file; path = "MR-MONO2-12-angio-an1"; sourceTree = "<group>"; };
-		4C76A9EE224814F30057350E /* OT-MONO2-8-hip */ = {isa = PBXFileReference; lastKnownFileType = file; path = "OT-MONO2-8-hip"; sourceTree = "<group>"; };
-		4C76A9EF224814F30057350E /* OT-PAL-8-face */ = {isa = PBXFileReference; lastKnownFileType = file; path = "OT-PAL-8-face"; sourceTree = "<group>"; };
-		4C76A9F0224814F40057350E /* US-PAL-8-10x-echo */ = {isa = PBXFileReference; lastKnownFileType = file; path = "US-PAL-8-10x-echo"; sourceTree = "<group>"; };
-		4C76A9F1224814F40057350E /* OT-MONO2-8-colon */ = {isa = PBXFileReference; lastKnownFileType = file; path = "OT-MONO2-8-colon"; sourceTree = "<group>"; };
-		4C76A9F2224814F40057350E /* US-RGB-8-epicard */ = {isa = PBXFileReference; lastKnownFileType = file; path = "US-RGB-8-epicard"; sourceTree = "<group>"; };
-		4C76A9F3224814F40057350E /* MR-MONO2-12-an2 */ = {isa = PBXFileReference; lastKnownFileType = file; path = "MR-MONO2-12-an2"; sourceTree = "<group>"; };
-		4C76A9F4224814F40057350E /* CT-MONO2-16-chest */ = {isa = PBXFileReference; lastKnownFileType = file; path = "CT-MONO2-16-chest"; sourceTree = "<group>"; };
-		4C76A9F5224814F40057350E /* CT-MONO2-12-lomb-an2 */ = {isa = PBXFileReference; lastKnownFileType = file; path = "CT-MONO2-12-lomb-an2"; sourceTree = "<group>"; };
-		4C76A9F6224814F50057350E /* US-MONO2-8-8x-execho */ = {isa = PBXFileReference; lastKnownFileType = file; path = "US-MONO2-8-8x-execho"; sourceTree = "<group>"; };
-		4C76A9F7224814F50057350E /* CT-MONO2-16-brain */ = {isa = PBXFileReference; lastKnownFileType = file; path = "CT-MONO2-16-brain"; sourceTree = "<group>"; };
-		4C76A9F8224814F50057350E /* US-RGB-8-esopecho */ = {isa = PBXFileReference; lastKnownFileType = file; path = "US-RGB-8-esopecho"; sourceTree = "<group>"; };
-		4C76A9F9224814F50057350E /* MR-MONO2-8-16x-heart */ = {isa = PBXFileReference; lastKnownFileType = file; path = "MR-MONO2-8-16x-heart"; sourceTree = "<group>"; };
-		4C76A9FA224814F50057350E /* OT-MONO2-8-a7 */ = {isa = PBXFileReference; lastKnownFileType = file; path = "OT-MONO2-8-a7"; sourceTree = "<group>"; };
-		4C76A9FB224814F50057350E /* MR-MONO2-16-head */ = {isa = PBXFileReference; lastKnownFileType = file; path = "MR-MONO2-16-head"; sourceTree = "<group>"; };
-		4C76A9FC224814F50057350E /* XA-MONO2-8-12x-catheter */ = {isa = PBXFileReference; lastKnownFileType = file; path = "XA-MONO2-8-12x-catheter"; sourceTree = "<group>"; };
-		4C76A9FD224814F60057350E /* CT-MONO2-8-abdo */ = {isa = PBXFileReference; lastKnownFileType = file; path = "CT-MONO2-8-abdo"; sourceTree = "<group>"; };
-		4C76A9FE224814F60057350E /* MR-MONO2-12-shoulder */ = {isa = PBXFileReference; lastKnownFileType = file; path = "MR-MONO2-12-shoulder"; sourceTree = "<group>"; };
-		4C76A9FF224814F60057350E /* CT-MONO2-16-ankle */ = {isa = PBXFileReference; lastKnownFileType = file; path = "CT-MONO2-16-ankle"; sourceTree = "<group>"; };
-		4C783E6A1F969DC500E46F30 /* DicomData.swift */ = {isa = PBXFileReference; lastKnownFileType = sourcecode.swift; path = DicomData.swift; sourceTree = "<group>"; };
-		4C7B78D01FA1485B005BB2A2 /* DicomDate.swift */ = {isa = PBXFileReference; lastKnownFileType = sourcecode.swift; path = DicomDate.swift; sourceTree = "<group>"; };
-		4C7B78D41FA23FAC005BB2A2 /* DataTag.swift */ = {isa = PBXFileReference; lastKnownFileType = sourcecode.swift; path = DataTag.swift; sourceTree = "<group>"; };
-		4C8D79851F97D84A008300E3 /* DataSequence.swift */ = {isa = PBXFileReference; lastKnownFileType = sourcecode.swift; path = DataSequence.swift; sourceTree = "<group>"; };
-		4C8D79871F97D859008300E3 /* DataItem.swift */ = {isa = PBXFileReference; indentWidth = 4; lastKnownFileType = sourcecode.swift; path = DataItem.swift; sourceTree = "<group>"; };
-		4C8D798E1F989EB1008300E3 /* DcmSwift.framework */ = {isa = PBXFileReference; explicitFileType = wrapper.framework; includeInIndex = 0; path = DcmSwift.framework; sourceTree = BUILT_PRODUCTS_DIR; };
-		4C8D79901F989EB1008300E3 /* DcmSwift.h */ = {isa = PBXFileReference; lastKnownFileType = sourcecode.c.h; path = DcmSwift.h; sourceTree = "<group>"; };
-		4C8D79911F989EB1008300E3 /* Info.plist */ = {isa = PBXFileReference; lastKnownFileType = text.plist.xml; path = Info.plist; sourceTree = "<group>"; };
-		4C8D79A71F98A69B008300E3 /* DicomSpec.swift */ = {isa = PBXFileReference; lastKnownFileType = sourcecode.swift; path = DicomSpec.swift; sourceTree = "<group>"; };
-		4C91251E2282E4A500210165 /* OperationsController.swift */ = {isa = PBXFileReference; lastKnownFileType = sourcecode.swift; path = OperationsController.swift; sourceTree = "<group>"; };
-		4C9125202282EA0E00210165 /* FindOperation.swift */ = {isa = PBXFileReference; lastKnownFileType = sourcecode.swift; path = FindOperation.swift; sourceTree = "<group>"; };
-		4C9125222282F14000210165 /* DirectoryEditViewController.swift */ = {isa = PBXFileReference; lastKnownFileType = sourcecode.swift; path = DirectoryEditViewController.swift; sourceTree = "<group>"; };
-		4C9125242282F2A300210165 /* SmartDirectoryEditViewController.swift */ = {isa = PBXFileReference; lastKnownFileType = sourcecode.swift; path = SmartDirectoryEditViewController.swift; sourceTree = "<group>"; };
-		4C99796E1FA71DEF00C90494 /* PixelSequence.swift */ = {isa = PBXFileReference; lastKnownFileType = sourcecode.swift; path = PixelSequence.swift; sourceTree = "<group>"; };
-		4C99798F1FA75B3600C90494 /* DicomObject.swift */ = {isa = PBXFileReference; lastKnownFileType = sourcecode.swift; path = DicomObject.swift; sourceTree = "<group>"; };
-		4C9979961FA7720300C90494 /* DicomImage.swift */ = {isa = PBXFileReference; lastKnownFileType = sourcecode.swift; path = DicomImage.swift; sourceTree = "<group>"; };
-		4C9979991FA78EF800C90494 /* AppKit.framework */ = {isa = PBXFileReference; lastKnownFileType = wrapper.framework; name = AppKit.framework; path = System/Library/Frameworks/AppKit.framework; sourceTree = SDKROOT; };
-		4CA071792283693B006227E1 /* CStoreRQ.swift */ = {isa = PBXFileReference; lastKnownFileType = sourcecode.swift; path = CStoreRQ.swift; sourceTree = "<group>"; };
-		4CA0717B22836946006227E1 /* CStoreRSP.swift */ = {isa = PBXFileReference; lastKnownFileType = sourcecode.swift; path = CStoreRSP.swift; sourceTree = "<group>"; };
-		4CA0717D22836BC9006227E1 /* DicomServer.swift */ = {isa = PBXFileReference; lastKnownFileType = sourcecode.swift; path = DicomServer.swift; sourceTree = "<group>"; };
-		4CA36BFB2256922F0024313B /* MyPlayground.playground */ = {isa = PBXFileReference; lastKnownFileType = file.playground; path = MyPlayground.playground; sourceTree = "<group>"; xcLanguageSpecificationIdentifier = xcode.lang.swift; };
-		4CA4051E1FA67DF3006F8053 /* DcmSwiftTests.xctest */ = {isa = PBXFileReference; explicitFileType = wrapper.cfbundle; includeInIndex = 0; path = DcmSwiftTests.xctest; sourceTree = BUILT_PRODUCTS_DIR; };
-		4CA405201FA67DF3006F8053 /* DcmSwiftTests.swift */ = {isa = PBXFileReference; lastKnownFileType = sourcecode.swift; path = DcmSwiftTests.swift; sourceTree = "<group>"; };
-		4CA405221FA67DF3006F8053 /* Info.plist */ = {isa = PBXFileReference; lastKnownFileType = text.plist.xml; path = Info.plist; sourceTree = "<group>"; };
-		4CB9C9A01FB248C000C5356B /* ExportViewController.swift */ = {isa = PBXFileReference; lastKnownFileType = sourcecode.swift; path = ExportViewController.swift; sourceTree = "<group>"; };
-		4CCF6B171F9FABBA000579C7 /* DicomiX.app */ = {isa = PBXFileReference; explicitFileType = wrapper.application; includeInIndex = 0; path = DicomiX.app; sourceTree = BUILT_PRODUCTS_DIR; };
-		4CCF6B191F9FABBA000579C7 /* AppDelegate.swift */ = {isa = PBXFileReference; lastKnownFileType = sourcecode.swift; path = AppDelegate.swift; sourceTree = "<group>"; };
-		4CCF6B1B1F9FABBA000579C7 /* DatasetViewController.swift */ = {isa = PBXFileReference; lastKnownFileType = sourcecode.swift; path = DatasetViewController.swift; sourceTree = "<group>"; };
-		4CCF6B1D1F9FABBA000579C7 /* DicomDocument.swift */ = {isa = PBXFileReference; lastKnownFileType = sourcecode.swift; path = DicomDocument.swift; sourceTree = "<group>"; };
-		4CCF6B1F1F9FABBA000579C7 /* Assets.xcassets */ = {isa = PBXFileReference; lastKnownFileType = folder.assetcatalog; path = Assets.xcassets; sourceTree = "<group>"; };
-		4CCF6B221F9FABBA000579C7 /* Base */ = {isa = PBXFileReference; lastKnownFileType = file.storyboard; name = Base; path = Base.lproj/Main.storyboard; sourceTree = "<group>"; };
-		4CCF6B241F9FABBA000579C7 /* Info.plist */ = {isa = PBXFileReference; lastKnownFileType = text.plist.xml; path = Info.plist; sourceTree = "<group>"; };
-		4CCF6B251F9FABBA000579C7 /* DicomiX.entitlements */ = {isa = PBXFileReference; lastKnownFileType = text.plist.entitlements; path = DicomiX.entitlements; sourceTree = "<group>"; };
-		4CCF6B2E1F9FB285000579C7 /* WindowController.swift */ = {isa = PBXFileReference; lastKnownFileType = sourcecode.swift; path = WindowController.swift; sourceTree = "<group>"; };
-		4CCF8F9F224AAAE60032325C /* ExportDICOMViewController.swift */ = {isa = PBXFileReference; lastKnownFileType = sourcecode.swift; path = ExportDICOMViewController.swift; sourceTree = "<group>"; };
-		4CD0BEE32242A63A0024C357 /* DicomAssociation.swift */ = {isa = PBXFileReference; lastKnownFileType = sourcecode.swift; path = DicomAssociation.swift; sourceTree = "<group>"; };
-		4CD0BEE52242B15B0024C357 /* DicomEntity.swift */ = {isa = PBXFileReference; lastKnownFileType = sourcecode.swift; path = DicomEntity.swift; sourceTree = "<group>"; };
-		4CD0BEE7224401670024C357 /* DicomConstants.swift */ = {isa = PBXFileReference; lastKnownFileType = sourcecode.swift; path = DicomConstants.swift; sourceTree = "<group>"; };
-		4CECD64A2240F3440087AF0D /* DocumentsViewController.swift */ = {isa = PBXFileReference; lastKnownFileType = sourcecode.swift; path = DocumentsViewController.swift; sourceTree = "<group>"; };
-		4CECD64C22415EE90087AF0D /* DicomClient.swift */ = {isa = PBXFileReference; lastKnownFileType = sourcecode.swift; path = DicomClient.swift; sourceTree = "<group>"; };
-		4CECD64E22415F5A0087AF0D /* DicomService.swift */ = {isa = PBXFileReference; lastKnownFileType = sourcecode.swift; path = DicomService.swift; sourceTree = "<group>"; };
-		4CFBF6AE228C61C7006FE616 /* SendOperation.swift */ = {isa = PBXFileReference; lastKnownFileType = sourcecode.swift; path = SendOperation.swift; sourceTree = "<group>"; };
-		4CFBF6B122907A29006FE616 /* ServerController.swift */ = {isa = PBXFileReference; lastKnownFileType = sourcecode.swift; path = ServerController.swift; sourceTree = "<group>"; };
-		4CFBF6B522908CC3006FE616 /* ListenerPreferencesViewController.swift */ = {isa = PBXFileReference; fileEncoding = 4; lastKnownFileType = sourcecode.swift; path = ListenerPreferencesViewController.swift; sourceTree = "<group>"; };
-		4CFBF6BB22917413006FE616 /* ServiceItemCellView.swift */ = {isa = PBXFileReference; lastKnownFileType = sourcecode.swift; path = ServiceItemCellView.swift; sourceTree = "<group>"; };
-		4CFBF6BD229195F6006FE616 /* StorageController.swift */ = {isa = PBXFileReference; lastKnownFileType = sourcecode.swift; path = StorageController.swift; sourceTree = "<group>"; };
-		4CFBF6BF2291A76E006FE616 /* StoragesPreferencesViewController.swift */ = {isa = PBXFileReference; lastKnownFileType = sourcecode.swift; path = StoragesPreferencesViewController.swift; sourceTree = "<group>"; };
-		4CFBF6C12291AA1B006FE616 /* StorageCellView.swift */ = {isa = PBXFileReference; lastKnownFileType = sourcecode.swift; path = StorageCellView.swift; sourceTree = "<group>"; };
-		DA418289228BF77100A79D54 /* Logger.swift */ = {isa = PBXFileReference; lastKnownFileType = sourcecode.swift; path = Logger.swift; sourceTree = "<group>"; };
-		DA41828B228C2B7200A79D54 /* PreferencesTabViewController.swift */ = {isa = PBXFileReference; lastKnownFileType = sourcecode.swift; path = PreferencesTabViewController.swift; sourceTree = "<group>"; };
-		DA41828F228C2C7700A79D54 /* PreferencesWindowViewController.swift */ = {isa = PBXFileReference; lastKnownFileType = sourcecode.swift; path = PreferencesWindowViewController.swift; sourceTree = "<group>"; };
-		DABE9BC3228AEBEB0015655D /* README */ = {isa = PBXFileReference; lastKnownFileType = text; path = README; sourceTree = "<group>"; };
-		DABE9BC8228B07710015655D /* DateExtensions.swift */ = {isa = PBXFileReference; lastKnownFileType = sourcecode.swift; path = DateExtensions.swift; sourceTree = "<group>"; };
-		DAE005A0228D852A002CCB47 /* RemotesPreferencesViewController.swift */ = {isa = PBXFileReference; lastKnownFileType = sourcecode.swift; path = RemotesPreferencesViewController.swift; sourceTree = "<group>"; };
-		DAE005A6228DA929002CCB47 /* AdvancedPreferencesController.swift */ = {isa = PBXFileReference; lastKnownFileType = sourcecode.swift; path = AdvancedPreferencesController.swift; sourceTree = "<group>"; };
+        4C00FB521FC6205500E76466 /* Bridge-Header.h */ = {isa = PBXFileReference; lastKnownFileType = sourcecode.c.h; path = "Bridge-Header.h"; sourceTree = "<group>"; };
+        4C18DBC92282062E000D105A /* RemoteQueryViewController.swift */ = {isa = PBXFileReference; lastKnownFileType = sourcecode.swift; path = RemoteQueryViewController.swift; sourceTree = "<group>"; xcLanguageSpecificationIdentifier = xcode.lang.swift; };
+        4C38D7731FA0817D00633A5D /* MainSplitViewController.swift */ = {isa = PBXFileReference; lastKnownFileType = sourcecode.swift; path = MainSplitViewController.swift; sourceTree = "<group>"; };
+        4C38D7751FA0922300633A5D /* InspectorViewController.swift */ = {isa = PBXFileReference; lastKnownFileType = sourcecode.swift; path = InspectorViewController.swift; sourceTree = "<group>"; };
+        4C38D7771FA0B9B200633A5D /* FileViewController.swift */ = {isa = PBXFileReference; lastKnownFileType = sourcecode.swift; path = FileViewController.swift; sourceTree = "<group>"; };
+        4C38D77B1FA0DCFF00633A5D /* FlippedStackView.swift */ = {isa = PBXFileReference; lastKnownFileType = sourcecode.swift; path = FlippedStackView.swift; sourceTree = "<group>"; };
+        4C38D77D1FA11A7400633A5D /* ElementViewController.swift */ = {isa = PBXFileReference; lastKnownFileType = sourcecode.swift; path = ElementViewController.swift; sourceTree = "<group>"; };
+        4C38D77F1FA12B1B00633A5D /* ConsoleSplitViewController.swift */ = {isa = PBXFileReference; lastKnownFileType = sourcecode.swift; path = ConsoleSplitViewController.swift; sourceTree = "<group>"; };
+        4C38D7831FA1333200633A5D /* ConsoleViewController.swift */ = {isa = PBXFileReference; lastKnownFileType = sourcecode.swift; path = ConsoleViewController.swift; sourceTree = "<group>"; };
+        4C3CD4781F9697DC00323E8A /* DicomFile.swift */ = {isa = PBXFileReference; lastKnownFileType = sourcecode.swift; path = DicomFile.swift; sourceTree = "<group>"; };
+        4C3CD47A1F96981300323E8A /* DataSet.swift */ = {isa = PBXFileReference; lastKnownFileType = sourcecode.swift; path = DataSet.swift; sourceTree = "<group>"; };
+        4C3CD47C1F96981D00323E8A /* DataElement.swift */ = {isa = PBXFileReference; lastKnownFileType = sourcecode.swift; path = DataElement.swift; sourceTree = "<group>"; };
+        4C3EF241226E3AAC0062B5A3 /* MagiX.app */ = {isa = PBXFileReference; explicitFileType = wrapper.application; includeInIndex = 0; path = MagiX.app; sourceTree = BUILT_PRODUCTS_DIR; };
+        4C3EF243226E3AAC0062B5A3 /* AppDelegate.swift */ = {isa = PBXFileReference; lastKnownFileType = sourcecode.swift; path = AppDelegate.swift; sourceTree = "<group>"; };
+        4C3EF245226E3AAC0062B5A3 /* DataViewController.swift */ = {isa = PBXFileReference; lastKnownFileType = sourcecode.swift; path = DataViewController.swift; sourceTree = "<group>"; };
+        4C3EF248226E3AAC0062B5A3 /* MagiX.xcdatamodel */ = {isa = PBXFileReference; lastKnownFileType = wrapper.xcdatamodel; path = MagiX.xcdatamodel; sourceTree = "<group>"; };
+        4C3EF24A226E3AAD0062B5A3 /* Assets.xcassets */ = {isa = PBXFileReference; lastKnownFileType = folder.assetcatalog; path = Assets.xcassets; sourceTree = "<group>"; };
+        4C3EF24D226E3AAD0062B5A3 /* Base */ = {isa = PBXFileReference; lastKnownFileType = file.storyboard; name = Base; path = Base.lproj/Main.storyboard; sourceTree = "<group>"; };
+        4C3EF24F226E3AAD0062B5A3 /* Info.plist */ = {isa = PBXFileReference; lastKnownFileType = text.plist.xml; path = Info.plist; sourceTree = "<group>"; };
+        4C3EF250226E3AAD0062B5A3 /* MagiX.entitlements */ = {isa = PBXFileReference; lastKnownFileType = text.plist.entitlements; path = MagiX.entitlements; sourceTree = "<group>"; };
+        4C3EF259226E44D10062B5A3 /* DataController.swift */ = {isa = PBXFileReference; lastKnownFileType = sourcecode.swift; path = DataController.swift; sourceTree = "<group>"; };
+        4C3EF25B226E5D650062B5A3 /* ImageViewController.swift */ = {isa = PBXFileReference; lastKnownFileType = sourcecode.swift; path = ImageViewController.swift; sourceTree = "<group>"; };
+        4C52EEF01FA8876E001A05DF /* PictureViewController.swift */ = {isa = PBXFileReference; lastKnownFileType = sourcecode.swift; path = PictureViewController.swift; sourceTree = "<group>"; };
+        4C53D6BD2274C5190003724F /* CollectionViewItem.swift */ = {isa = PBXFileReference; lastKnownFileType = sourcecode.swift; path = CollectionViewItem.swift; sourceTree = "<group>"; };
+        4C53D6BE2274C5190003724F /* CollectionViewItem.xib */ = {isa = PBXFileReference; lastKnownFileType = file.xib; path = CollectionViewItem.xib; sourceTree = "<group>"; };
+        4C53D6C12274E50D0003724F /* MetadataViewController.swift */ = {isa = PBXFileReference; lastKnownFileType = sourcecode.swift; path = MetadataViewController.swift; sourceTree = "<group>"; };
+        4C53D6C82275A4EB0003724F /* LoadOperation.swift */ = {isa = PBXFileReference; lastKnownFileType = sourcecode.swift; path = LoadOperation.swift; sourceTree = "<group>"; };
+        4C53D6CA2275B3200003724F /* SidebarViewController.swift */ = {isa = PBXFileReference; lastKnownFileType = sourcecode.swift; path = SidebarViewController.swift; sourceTree = "<group>"; };
+        4C53D6CC2275B4A90003724F /* OperationCellView.swift */ = {isa = PBXFileReference; lastKnownFileType = sourcecode.swift; path = OperationCellView.swift; sourceTree = "<group>"; };
+        4C53D6CE227760690003724F /* RemoteEditViewController.swift */ = {isa = PBXFileReference; lastKnownFileType = sourcecode.swift; path = RemoteEditViewController.swift; sourceTree = "<group>"; };
+        4C53D6D02278F3AA0003724F /* RemoteViewController.swift */ = {isa = PBXFileReference; lastKnownFileType = sourcecode.swift; path = RemoteViewController.swift; sourceTree = "<group>"; };
+        4C53D6DC2278F5F90003724F /* Remote.swift */ = {isa = PBXFileReference; lastKnownFileType = sourcecode.swift; path = Remote.swift; sourceTree = "<group>"; };
+        4C53D6E1227B5BB50003724F /* ApplicationContext.swift */ = {isa = PBXFileReference; lastKnownFileType = sourcecode.swift; path = ApplicationContext.swift; sourceTree = "<group>"; };
+        4C53D6E3227B61660003724F /* PDUMessage.swift */ = {isa = PBXFileReference; lastKnownFileType = sourcecode.swift; path = PDUMessage.swift; sourceTree = "<group>"; };
+        4C53D6E5227B69BB0003724F /* PresentationContext.swift */ = {isa = PBXFileReference; lastKnownFileType = sourcecode.swift; path = PresentationContext.swift; sourceTree = "<group>"; };
+        4C53D6E7227B6D0D0003724F /* UserInfo.swift */ = {isa = PBXFileReference; lastKnownFileType = sourcecode.swift; path = UserInfo.swift; sourceTree = "<group>"; };
+        4C53D6EC227C42030003724F /* ItemType.swift */ = {isa = PBXFileReference; lastKnownFileType = sourcecode.swift; path = ItemType.swift; sourceTree = "<group>"; };
+        4C53D6EE227C8B940003724F /* CommandField.swift */ = {isa = PBXFileReference; lastKnownFileType = sourcecode.swift; path = CommandField.swift; sourceTree = "<group>"; };
+        4C53D6F0227CAF310003724F /* PDUType.swift */ = {isa = PBXFileReference; lastKnownFileType = sourcecode.swift; path = PDUType.swift; sourceTree = "<group>"; };
+        4C53D6F2227CAFB20003724F /* AssociationAC.swift */ = {isa = PBXFileReference; lastKnownFileType = sourcecode.swift; path = AssociationAC.swift; sourceTree = "<group>"; };
+        4C53D6F5227CB1100003724F /* AssociationRQ.swift */ = {isa = PBXFileReference; lastKnownFileType = sourcecode.swift; path = AssociationRQ.swift; sourceTree = "<group>"; };
+        4C53D6F7227CB34D0003724F /* ReleaseRQ.swift */ = {isa = PBXFileReference; lastKnownFileType = sourcecode.swift; path = ReleaseRQ.swift; sourceTree = "<group>"; };
+        4C53D6F9227CB3900003724F /* AssociationRJ.swift */ = {isa = PBXFileReference; lastKnownFileType = sourcecode.swift; path = AssociationRJ.swift; sourceTree = "<group>"; };
+        4C53D6FB227CB3B00003724F /* ReleaseRP.swift */ = {isa = PBXFileReference; lastKnownFileType = sourcecode.swift; path = ReleaseRP.swift; sourceTree = "<group>"; };
+        4C53D6FD227CB4480003724F /* DataTF.swift */ = {isa = PBXFileReference; lastKnownFileType = sourcecode.swift; path = DataTF.swift; sourceTree = "<group>"; };
+        4C53D6FF227CB4650003724F /* Abort.swift */ = {isa = PBXFileReference; lastKnownFileType = sourcecode.swift; path = Abort.swift; sourceTree = "<group>"; };
+        4C53D701227CB79C0003724F /* PDUDecoder.swift */ = {isa = PBXFileReference; lastKnownFileType = sourcecode.swift; path = PDUDecoder.swift; sourceTree = "<group>"; };
+        4C53D703227CB83A0003724F /* CEchoRQ.swift */ = {isa = PBXFileReference; lastKnownFileType = sourcecode.swift; path = CEchoRQ.swift; sourceTree = "<group>"; };
+        4C53D705227CB8B20003724F /* CFindRQ.swift */ = {isa = PBXFileReference; lastKnownFileType = sourcecode.swift; path = CFindRQ.swift; sourceTree = "<group>"; };
+        4C53D707227CBA040003724F /* PDUEncoder.swift */ = {isa = PBXFileReference; lastKnownFileType = sourcecode.swift; path = PDUEncoder.swift; sourceTree = "<group>"; };
+        4C53D70A227CD0770003724F /* CEchoRSP.swift */ = {isa = PBXFileReference; lastKnownFileType = sourcecode.swift; path = CEchoRSP.swift; sourceTree = "<group>"; };
+        4C53D70D227DAB4B0003724F /* DicomError.swift */ = {isa = PBXFileReference; lastKnownFileType = sourcecode.swift; path = DicomError.swift; sourceTree = "<group>"; };
+        4C53D70F227DD0880003724F /* CFindRSP.swift */ = {isa = PBXFileReference; lastKnownFileType = sourcecode.swift; path = CFindRSP.swift; sourceTree = "<group>"; };
+        4C53D711227E1CEE0003724F /* AppDicomError.swift */ = {isa = PBXFileReference; lastKnownFileType = sourcecode.swift; path = AppDicomError.swift; sourceTree = "<group>"; };
+        4C53D713227F4D440003724F /* DIMSEStatus.swift */ = {isa = PBXFileReference; lastKnownFileType = sourcecode.swift; path = DIMSEStatus.swift; sourceTree = "<group>"; };
+        4C5792FA1FB71994003B1279 /* DocumentController.swift */ = {isa = PBXFileReference; lastKnownFileType = sourcecode.swift; path = DocumentController.swift; sourceTree = "<group>"; };
+        4C5792FC1FB8709D003B1279 /* AddElementController.swift */ = {isa = PBXFileReference; lastKnownFileType = sourcecode.swift; path = AddElementController.swift; sourceTree = "<group>"; };
+        4C5792FE1FB8A8A2003B1279 /* PreferencesWindowController.swift */ = {isa = PBXFileReference; lastKnownFileType = sourcecode.swift; path = PreferencesWindowController.swift; sourceTree = "<group>"; };
+        4C5793001FB8AA65003B1279 /* PreferencesViewController.swift */ = {isa = PBXFileReference; lastKnownFileType = sourcecode.swift; path = PreferencesViewController.swift; sourceTree = "<group>"; };
+        4C5BF0901FABB4730051F4FE /* DicomString.swift */ = {isa = PBXFileReference; lastKnownFileType = sourcecode.swift; path = DicomString.swift; sourceTree = "<group>"; };
+        4C5F9B362248DBCD0076DA82 /* Cartfile */ = {isa = PBXFileReference; lastKnownFileType = text; path = Cartfile; sourceTree = "<group>"; };
+        4C5F9B372248DC5E0076DA82 /* Socket.framework */ = {isa = PBXFileReference; lastKnownFileType = wrapper.framework; name = Socket.framework; path = Carthage/Build/Mac/Socket.framework; sourceTree = "<group>"; };
+        4C5F9B3B2248E3870076DA82 /* EntitiesPrefViewController.swift */ = {isa = PBXFileReference; lastKnownFileType = sourcecode.swift; path = EntitiesPrefViewController.swift; sourceTree = "<group>"; };
+        4C5F9B3D224911E30076DA82 /* GeneralPrefViewController.swift */ = {isa = PBXFileReference; lastKnownFileType = sourcecode.swift; path = GeneralPrefViewController.swift; sourceTree = "<group>"; };
+        4C5F9B3F224913A10076DA82 /* NetworkPrefViewController.swift */ = {isa = PBXFileReference; lastKnownFileType = sourcecode.swift; path = NetworkPrefViewController.swift; sourceTree = "<group>"; };
+        4C5F9B41224913C00076DA82 /* DicomPrefViewController.swift */ = {isa = PBXFileReference; lastKnownFileType = sourcecode.swift; path = DicomPrefViewController.swift; sourceTree = "<group>"; };
+        4C5F9B43224935530076DA82 /* SendViewController.swift */ = {isa = PBXFileReference; lastKnownFileType = sourcecode.swift; path = SendViewController.swift; sourceTree = "<group>"; };
+        4C76A9E9224814F30057350E /* CR-MONO1-10-chest */ = {isa = PBXFileReference; lastKnownFileType = file; path = "CR-MONO1-10-chest"; sourceTree = "<group>"; };
+        4C76A9EA224814F30057350E /* MR-MONO2-16-knee */ = {isa = PBXFileReference; lastKnownFileType = file; path = "MR-MONO2-16-knee"; sourceTree = "<group>"; };
+        4C76A9EB224814F30057350E /* NM-MONO2-16-13x-heart */ = {isa = PBXFileReference; lastKnownFileType = file; path = "NM-MONO2-16-13x-heart"; sourceTree = "<group>"; };
+        4C76A9EC224814F30057350E /* CT-MONO2-16-ort */ = {isa = PBXFileReference; lastKnownFileType = file; path = "CT-MONO2-16-ort"; sourceTree = "<group>"; };
+        4C76A9ED224814F30057350E /* MR-MONO2-12-angio-an1 */ = {isa = PBXFileReference; lastKnownFileType = file; path = "MR-MONO2-12-angio-an1"; sourceTree = "<group>"; };
+        4C76A9EE224814F30057350E /* OT-MONO2-8-hip */ = {isa = PBXFileReference; lastKnownFileType = file; path = "OT-MONO2-8-hip"; sourceTree = "<group>"; };
+        4C76A9EF224814F30057350E /* OT-PAL-8-face */ = {isa = PBXFileReference; lastKnownFileType = file; path = "OT-PAL-8-face"; sourceTree = "<group>"; };
+        4C76A9F0224814F40057350E /* US-PAL-8-10x-echo */ = {isa = PBXFileReference; lastKnownFileType = file; path = "US-PAL-8-10x-echo"; sourceTree = "<group>"; };
+        4C76A9F1224814F40057350E /* OT-MONO2-8-colon */ = {isa = PBXFileReference; lastKnownFileType = file; path = "OT-MONO2-8-colon"; sourceTree = "<group>"; };
+        4C76A9F2224814F40057350E /* US-RGB-8-epicard */ = {isa = PBXFileReference; lastKnownFileType = file; path = "US-RGB-8-epicard"; sourceTree = "<group>"; };
+        4C76A9F3224814F40057350E /* MR-MONO2-12-an2 */ = {isa = PBXFileReference; lastKnownFileType = file; path = "MR-MONO2-12-an2"; sourceTree = "<group>"; };
+        4C76A9F4224814F40057350E /* CT-MONO2-16-chest */ = {isa = PBXFileReference; lastKnownFileType = file; path = "CT-MONO2-16-chest"; sourceTree = "<group>"; };
+        4C76A9F5224814F40057350E /* CT-MONO2-12-lomb-an2 */ = {isa = PBXFileReference; lastKnownFileType = file; path = "CT-MONO2-12-lomb-an2"; sourceTree = "<group>"; };
+        4C76A9F6224814F50057350E /* US-MONO2-8-8x-execho */ = {isa = PBXFileReference; lastKnownFileType = file; path = "US-MONO2-8-8x-execho"; sourceTree = "<group>"; };
+        4C76A9F7224814F50057350E /* CT-MONO2-16-brain */ = {isa = PBXFileReference; lastKnownFileType = file; path = "CT-MONO2-16-brain"; sourceTree = "<group>"; };
+        4C76A9F8224814F50057350E /* US-RGB-8-esopecho */ = {isa = PBXFileReference; lastKnownFileType = file; path = "US-RGB-8-esopecho"; sourceTree = "<group>"; };
+        4C76A9F9224814F50057350E /* MR-MONO2-8-16x-heart */ = {isa = PBXFileReference; lastKnownFileType = file; path = "MR-MONO2-8-16x-heart"; sourceTree = "<group>"; };
+        4C76A9FA224814F50057350E /* OT-MONO2-8-a7 */ = {isa = PBXFileReference; lastKnownFileType = file; path = "OT-MONO2-8-a7"; sourceTree = "<group>"; };
+        4C76A9FB224814F50057350E /* MR-MONO2-16-head */ = {isa = PBXFileReference; lastKnownFileType = file; path = "MR-MONO2-16-head"; sourceTree = "<group>"; };
+        4C76A9FC224814F50057350E /* XA-MONO2-8-12x-catheter */ = {isa = PBXFileReference; lastKnownFileType = file; path = "XA-MONO2-8-12x-catheter"; sourceTree = "<group>"; };
+        4C76A9FD224814F60057350E /* CT-MONO2-8-abdo */ = {isa = PBXFileReference; lastKnownFileType = file; path = "CT-MONO2-8-abdo"; sourceTree = "<group>"; };
+        4C76A9FE224814F60057350E /* MR-MONO2-12-shoulder */ = {isa = PBXFileReference; lastKnownFileType = file; path = "MR-MONO2-12-shoulder"; sourceTree = "<group>"; };
+        4C76A9FF224814F60057350E /* CT-MONO2-16-ankle */ = {isa = PBXFileReference; lastKnownFileType = file; path = "CT-MONO2-16-ankle"; sourceTree = "<group>"; };
+        4C783E6A1F969DC500E46F30 /* DicomData.swift */ = {isa = PBXFileReference; lastKnownFileType = sourcecode.swift; path = DicomData.swift; sourceTree = "<group>"; };
+        4C7B78D01FA1485B005BB2A2 /* DicomDate.swift */ = {isa = PBXFileReference; lastKnownFileType = sourcecode.swift; path = DicomDate.swift; sourceTree = "<group>"; };
+        4C7B78D41FA23FAC005BB2A2 /* DataTag.swift */ = {isa = PBXFileReference; lastKnownFileType = sourcecode.swift; path = DataTag.swift; sourceTree = "<group>"; };
+        4C8D79851F97D84A008300E3 /* DataSequence.swift */ = {isa = PBXFileReference; lastKnownFileType = sourcecode.swift; path = DataSequence.swift; sourceTree = "<group>"; };
+        4C8D79871F97D859008300E3 /* DataItem.swift */ = {isa = PBXFileReference; indentWidth = 4; lastKnownFileType = sourcecode.swift; path = DataItem.swift; sourceTree = "<group>"; };
+        4C8D798E1F989EB1008300E3 /* DcmSwift.framework */ = {isa = PBXFileReference; explicitFileType = wrapper.framework; includeInIndex = 0; path = DcmSwift.framework; sourceTree = BUILT_PRODUCTS_DIR; };
+        4C8D79901F989EB1008300E3 /* DcmSwift.h */ = {isa = PBXFileReference; lastKnownFileType = sourcecode.c.h; path = DcmSwift.h; sourceTree = "<group>"; };
+        4C8D79911F989EB1008300E3 /* Info.plist */ = {isa = PBXFileReference; lastKnownFileType = text.plist.xml; path = Info.plist; sourceTree = "<group>"; };
+        4C8D79A71F98A69B008300E3 /* DicomSpec.swift */ = {isa = PBXFileReference; lastKnownFileType = sourcecode.swift; path = DicomSpec.swift; sourceTree = "<group>"; };
+        4C91251E2282E4A500210165 /* OperationsController.swift */ = {isa = PBXFileReference; lastKnownFileType = sourcecode.swift; path = OperationsController.swift; sourceTree = "<group>"; };
+        4C9125202282EA0E00210165 /* FindOperation.swift */ = {isa = PBXFileReference; lastKnownFileType = sourcecode.swift; path = FindOperation.swift; sourceTree = "<group>"; };
+        4C9125222282F14000210165 /* DirectoryEditViewController.swift */ = {isa = PBXFileReference; lastKnownFileType = sourcecode.swift; path = DirectoryEditViewController.swift; sourceTree = "<group>"; };
+        4C9125242282F2A300210165 /* SmartDirectoryEditViewController.swift */ = {isa = PBXFileReference; lastKnownFileType = sourcecode.swift; path = SmartDirectoryEditViewController.swift; sourceTree = "<group>"; };
+        4C99796E1FA71DEF00C90494 /* PixelSequence.swift */ = {isa = PBXFileReference; lastKnownFileType = sourcecode.swift; path = PixelSequence.swift; sourceTree = "<group>"; };
+        4C99798F1FA75B3600C90494 /* DicomObject.swift */ = {isa = PBXFileReference; lastKnownFileType = sourcecode.swift; path = DicomObject.swift; sourceTree = "<group>"; };
+        4C9979961FA7720300C90494 /* DicomImage.swift */ = {isa = PBXFileReference; lastKnownFileType = sourcecode.swift; path = DicomImage.swift; sourceTree = "<group>"; };
+        4C9979991FA78EF800C90494 /* AppKit.framework */ = {isa = PBXFileReference; lastKnownFileType = wrapper.framework; name = AppKit.framework; path = System/Library/Frameworks/AppKit.framework; sourceTree = SDKROOT; };
+        4CA071792283693B006227E1 /* CStoreRQ.swift */ = {isa = PBXFileReference; lastKnownFileType = sourcecode.swift; path = CStoreRQ.swift; sourceTree = "<group>"; };
+        4CA0717B22836946006227E1 /* CStoreRSP.swift */ = {isa = PBXFileReference; lastKnownFileType = sourcecode.swift; path = CStoreRSP.swift; sourceTree = "<group>"; };
+        4CA0717D22836BC9006227E1 /* DicomServer.swift */ = {isa = PBXFileReference; lastKnownFileType = sourcecode.swift; path = DicomServer.swift; sourceTree = "<group>"; };
+        4CA36BFB2256922F0024313B /* MyPlayground.playground */ = {isa = PBXFileReference; lastKnownFileType = file.playground; path = MyPlayground.playground; sourceTree = "<group>"; xcLanguageSpecificationIdentifier = xcode.lang.swift; };
+        4CA4051E1FA67DF3006F8053 /* DcmSwiftTests.xctest */ = {isa = PBXFileReference; explicitFileType = wrapper.cfbundle; includeInIndex = 0; path = DcmSwiftTests.xctest; sourceTree = BUILT_PRODUCTS_DIR; };
+        4CA405201FA67DF3006F8053 /* DcmSwiftTests.swift */ = {isa = PBXFileReference; lastKnownFileType = sourcecode.swift; path = DcmSwiftTests.swift; sourceTree = "<group>"; };
+        4CA405221FA67DF3006F8053 /* Info.plist */ = {isa = PBXFileReference; lastKnownFileType = text.plist.xml; path = Info.plist; sourceTree = "<group>"; };
+        4CB9C9A01FB248C000C5356B /* ExportViewController.swift */ = {isa = PBXFileReference; lastKnownFileType = sourcecode.swift; path = ExportViewController.swift; sourceTree = "<group>"; };
+        4CCF6B171F9FABBA000579C7 /* DicomiX.app */ = {isa = PBXFileReference; explicitFileType = wrapper.application; includeInIndex = 0; path = DicomiX.app; sourceTree = BUILT_PRODUCTS_DIR; };
+        4CCF6B191F9FABBA000579C7 /* AppDelegate.swift */ = {isa = PBXFileReference; lastKnownFileType = sourcecode.swift; path = AppDelegate.swift; sourceTree = "<group>"; };
+        4CCF6B1B1F9FABBA000579C7 /* DatasetViewController.swift */ = {isa = PBXFileReference; lastKnownFileType = sourcecode.swift; path = DatasetViewController.swift; sourceTree = "<group>"; };
+        4CCF6B1D1F9FABBA000579C7 /* DicomDocument.swift */ = {isa = PBXFileReference; lastKnownFileType = sourcecode.swift; path = DicomDocument.swift; sourceTree = "<group>"; };
+        4CCF6B1F1F9FABBA000579C7 /* Assets.xcassets */ = {isa = PBXFileReference; lastKnownFileType = folder.assetcatalog; path = Assets.xcassets; sourceTree = "<group>"; };
+        4CCF6B221F9FABBA000579C7 /* Base */ = {isa = PBXFileReference; lastKnownFileType = file.storyboard; name = Base; path = Base.lproj/Main.storyboard; sourceTree = "<group>"; };
+        4CCF6B241F9FABBA000579C7 /* Info.plist */ = {isa = PBXFileReference; lastKnownFileType = text.plist.xml; path = Info.plist; sourceTree = "<group>"; };
+        4CCF6B251F9FABBA000579C7 /* DicomiX.entitlements */ = {isa = PBXFileReference; lastKnownFileType = text.plist.entitlements; path = DicomiX.entitlements; sourceTree = "<group>"; };
+        4CCF6B2E1F9FB285000579C7 /* WindowController.swift */ = {isa = PBXFileReference; lastKnownFileType = sourcecode.swift; path = WindowController.swift; sourceTree = "<group>"; };
+        4CCF8F9F224AAAE60032325C /* ExportDICOMViewController.swift */ = {isa = PBXFileReference; lastKnownFileType = sourcecode.swift; path = ExportDICOMViewController.swift; sourceTree = "<group>"; };
+        4CD0BEE32242A63A0024C357 /* DicomAssociation.swift */ = {isa = PBXFileReference; lastKnownFileType = sourcecode.swift; path = DicomAssociation.swift; sourceTree = "<group>"; };
+        4CD0BEE52242B15B0024C357 /* DicomEntity.swift */ = {isa = PBXFileReference; lastKnownFileType = sourcecode.swift; path = DicomEntity.swift; sourceTree = "<group>"; };
+        4CD0BEE7224401670024C357 /* DicomConstants.swift */ = {isa = PBXFileReference; lastKnownFileType = sourcecode.swift; path = DicomConstants.swift; sourceTree = "<group>"; };
+        4CECD64A2240F3440087AF0D /* DocumentsViewController.swift */ = {isa = PBXFileReference; lastKnownFileType = sourcecode.swift; path = DocumentsViewController.swift; sourceTree = "<group>"; };
+        4CECD64C22415EE90087AF0D /* DicomClient.swift */ = {isa = PBXFileReference; lastKnownFileType = sourcecode.swift; path = DicomClient.swift; sourceTree = "<group>"; };
+        4CECD64E22415F5A0087AF0D /* DicomService.swift */ = {isa = PBXFileReference; lastKnownFileType = sourcecode.swift; path = DicomService.swift; sourceTree = "<group>"; };
+        4CFBF6AE228C61C7006FE616 /* SendOperation.swift */ = {isa = PBXFileReference; lastKnownFileType = sourcecode.swift; path = SendOperation.swift; sourceTree = "<group>"; };
+        4CFBF6B122907A29006FE616 /* ServerController.swift */ = {isa = PBXFileReference; lastKnownFileType = sourcecode.swift; path = ServerController.swift; sourceTree = "<group>"; };
+        4CFBF6B522908CC3006FE616 /* ListenerPreferencesViewController.swift */ = {isa = PBXFileReference; fileEncoding = 4; lastKnownFileType = sourcecode.swift; path = ListenerPreferencesViewController.swift; sourceTree = "<group>"; };
+        4CFBF6BB22917413006FE616 /* ServiceItemCellView.swift */ = {isa = PBXFileReference; lastKnownFileType = sourcecode.swift; path = ServiceItemCellView.swift; sourceTree = "<group>"; };
+        4CFBF6BD229195F6006FE616 /* StorageController.swift */ = {isa = PBXFileReference; lastKnownFileType = sourcecode.swift; path = StorageController.swift; sourceTree = "<group>"; };
+        4CFBF6BF2291A76E006FE616 /* StoragesPreferencesViewController.swift */ = {isa = PBXFileReference; lastKnownFileType = sourcecode.swift; path = StoragesPreferencesViewController.swift; sourceTree = "<group>"; };
+        4CFBF6C12291AA1B006FE616 /* StorageCellView.swift */ = {isa = PBXFileReference; lastKnownFileType = sourcecode.swift; path = StorageCellView.swift; sourceTree = "<group>"; };
+        DA418289228BF77100A79D54 /* Logger.swift */ = {isa = PBXFileReference; lastKnownFileType = sourcecode.swift; path = Logger.swift; sourceTree = "<group>"; };
+        DA41828B228C2B7200A79D54 /* PreferencesTabViewController.swift */ = {isa = PBXFileReference; lastKnownFileType = sourcecode.swift; path = PreferencesTabViewController.swift; sourceTree = "<group>"; };
+        DA41828F228C2C7700A79D54 /* PreferencesWindowViewController.swift */ = {isa = PBXFileReference; lastKnownFileType = sourcecode.swift; path = PreferencesWindowViewController.swift; sourceTree = "<group>"; };
+        DABE9BC3228AEBEB0015655D /* README */ = {isa = PBXFileReference; lastKnownFileType = text; path = README; sourceTree = "<group>"; };
+        DABE9BC8228B07710015655D /* DateExtensions.swift */ = {isa = PBXFileReference; lastKnownFileType = sourcecode.swift; path = DateExtensions.swift; sourceTree = "<group>"; };
+        DAE005A0228D852A002CCB47 /* RemotesPreferencesViewController.swift */ = {isa = PBXFileReference; lastKnownFileType = sourcecode.swift; path = RemotesPreferencesViewController.swift; sourceTree = "<group>"; };
+        DAE005A6228DA929002CCB47 /* AdvancedPreferencesController.swift */ = {isa = PBXFileReference; lastKnownFileType = sourcecode.swift; path = AdvancedPreferencesController.swift; sourceTree = "<group>"; };
 /* End PBXFileReference section */
 
 /* Begin PBXFrameworksBuildPhase section */
-		4C3EF23E226E3AAC0062B5A3 /* Frameworks */ = {
-			isa = PBXFrameworksBuildPhase;
-			buildActionMask = 2147483647;
-			files = (
-				4C3EF256226E3AD70062B5A3 /* DcmSwift.framework in Frameworks */,
-			);
-			runOnlyForDeploymentPostprocessing = 0;
-		};
-		4C8D798A1F989EB1008300E3 /* Frameworks */ = {
-			isa = PBXFrameworksBuildPhase;
-			buildActionMask = 2147483647;
-			files = (
-				4C5F9B382248DC5E0076DA82 /* Socket.framework in Frameworks */,
-			);
-			runOnlyForDeploymentPostprocessing = 0;
-		};
-		4CA4051B1FA67DF3006F8053 /* Frameworks */ = {
-			isa = PBXFrameworksBuildPhase;
-			buildActionMask = 2147483647;
-			files = (
-				4CA405231FA67DF3006F8053 /* DcmSwift.framework in Frameworks */,
-				4CCF8FA2224AB0B20032325C /* Socket.framework in Frameworks */,
-			);
-			runOnlyForDeploymentPostprocessing = 0;
-		};
-		4CCF6B141F9FABBA000579C7 /* Frameworks */ = {
-			isa = PBXFrameworksBuildPhase;
-			buildActionMask = 2147483647;
-			files = (
-				4CCF6B2B1F9FABC7000579C7 /* DcmSwift.framework in Frameworks */,
-			);
-			runOnlyForDeploymentPostprocessing = 0;
-		};
+        4C3EF23E226E3AAC0062B5A3 /* Frameworks */ = {
+            isa = PBXFrameworksBuildPhase;
+            buildActionMask = 2147483647;
+            files = (
+                4C3EF256226E3AD70062B5A3 /* DcmSwift.framework in Frameworks */,
+            );
+            runOnlyForDeploymentPostprocessing = 0;
+        };
+        4C8D798A1F989EB1008300E3 /* Frameworks */ = {
+            isa = PBXFrameworksBuildPhase;
+            buildActionMask = 2147483647;
+            files = (
+                4C5F9B382248DC5E0076DA82 /* Socket.framework in Frameworks */,
+            );
+            runOnlyForDeploymentPostprocessing = 0;
+        };
+        4CA4051B1FA67DF3006F8053 /* Frameworks */ = {
+            isa = PBXFrameworksBuildPhase;
+            buildActionMask = 2147483647;
+            files = (
+                4CA405231FA67DF3006F8053 /* DcmSwift.framework in Frameworks */,
+                4CCF8FA2224AB0B20032325C /* Socket.framework in Frameworks */,
+            );
+            runOnlyForDeploymentPostprocessing = 0;
+        };
+        4CCF6B141F9FABBA000579C7 /* Frameworks */ = {
+            isa = PBXFrameworksBuildPhase;
+            buildActionMask = 2147483647;
+            files = (
+                4CCF6B2B1F9FABC7000579C7 /* DcmSwift.framework in Frameworks */,
+            );
+            runOnlyForDeploymentPostprocessing = 0;
+        };
 /* End PBXFrameworksBuildPhase section */
 
 /* Begin PBXGroup section */
-		4C3EF242226E3AAC0062B5A3 /* MagiX */ = {
-			isa = PBXGroup;
-			children = (
-				4C53D6C32274E5150003724F /* App */,
-				4C53D6C52274E5280003724F /* View Controllers */,
-				4CFBF6B022907A09006FE616 /* Controllers */,
-				4C53D6C62274E5390003724F /* Core Data */,
-				4CFBF6AD228C61A1006FE616 /* Operations */,
-				4CFBF6BA229173E1006FE616 /* TableCellView */,
-				4C53D6C72274E5470003724F /* Resources */,
-				4C3EF24F226E3AAD0062B5A3 /* Info.plist */,
-			);
-			path = MagiX;
-			sourceTree = "<group>";
-		};
-		4C53D6C32274E5150003724F /* App */ = {
-			isa = PBXGroup;
-			children = (
-				4C3EF243226E3AAC0062B5A3 /* AppDelegate.swift */,
-				4C53D711227E1CEE0003724F /* AppDicomError.swift */,
-			);
-			path = App;
-			sourceTree = "<group>";
-		};
-		4C53D6C52274E5280003724F /* View Controllers */ = {
-			isa = PBXGroup;
-			children = (
-				4C53D6CA2275B3200003724F /* SidebarViewController.swift */,
-				4C9125222282F14000210165 /* DirectoryEditViewController.swift */,
-				4C9125242282F2A300210165 /* SmartDirectoryEditViewController.swift */,
-				4C53D6CE227760690003724F /* RemoteEditViewController.swift */,
-				4C3EF245226E3AAC0062B5A3 /* DataViewController.swift */,
-				4C53D6D02278F3AA0003724F /* RemoteViewController.swift */,
-				4C18DBC92282062E000D105A /* RemoteQueryViewController.swift */,
-				4C3EF25B226E5D650062B5A3 /* ImageViewController.swift */,
-				4C53D6C12274E50D0003724F /* MetadataViewController.swift */,
-				4C53D6BD2274C5190003724F /* CollectionViewItem.swift */,
-				4C53D6CC2275B4A90003724F /* OperationCellView.swift */,
-				DA41828B228C2B7200A79D54 /* PreferencesTabViewController.swift */,
-				DA41828F228C2C7700A79D54 /* PreferencesWindowViewController.swift */,
-				4CFBF6BF2291A76E006FE616 /* StoragesPreferencesViewController.swift */,
-				4CFBF6B522908CC3006FE616 /* ListenerPreferencesViewController.swift */,
-				DAE005A0228D852A002CCB47 /* RemotesPreferencesViewController.swift */,
-				DAE005A6228DA929002CCB47 /* AdvancedPreferencesController.swift */,
-			);
-			name = "View Controllers";
-			path = "VIew Controllers";
-			sourceTree = "<group>";
-		};
-		4C53D6C62274E5390003724F /* Core Data */ = {
-			isa = PBXGroup;
-			children = (
-				4C53D6DC2278F5F90003724F /* Remote.swift */,
-			);
-			path = "Core Data";
-			sourceTree = "<group>";
-		};
-		4C53D6C72274E5470003724F /* Resources */ = {
-			isa = PBXGroup;
-			children = (
-				4C3EF24A226E3AAD0062B5A3 /* Assets.xcassets */,
-				4C3EF24C226E3AAD0062B5A3 /* Main.storyboard */,
-				4C53D6BE2274C5190003724F /* CollectionViewItem.xib */,
-				4C3EF250226E3AAD0062B5A3 /* MagiX.entitlements */,
-				4C3EF247226E3AAC0062B5A3 /* MagiX.xcdatamodeld */,
-			);
-			path = Resources;
-			sourceTree = "<group>";
-		};
-		4C53D6E0227B5AC30003724F /* PDU */ = {
-			isa = PBXGroup;
-			children = (
-				4C53D6F0227CAF310003724F /* PDUType.swift */,
-				4C53D701227CB79C0003724F /* PDUDecoder.swift */,
-				4C53D707227CBA040003724F /* PDUEncoder.swift */,
-				4C53D6E3227B61660003724F /* PDUMessage.swift */,
-				4C53D6EE227C8B940003724F /* CommandField.swift */,
-				4C53D6EC227C42030003724F /* ItemType.swift */,
-				4C53D713227F4D440003724F /* DIMSEStatus.swift */,
-				4C53D709227CBAE00003724F /* Messages */,
-				4C53D6F4227CAFCE0003724F /* Items */,
-			);
-			path = PDU;
-			sourceTree = "<group>";
-		};
-		4C53D6E9227B8FAE0003724F /* Data */ = {
-			isa = PBXGroup;
-			children = (
-				4C3CD47A1F96981300323E8A /* DataSet.swift */,
-				4C3CD47C1F96981D00323E8A /* DataElement.swift */,
-				4C8D79851F97D84A008300E3 /* DataSequence.swift */,
-				4C8D79871F97D859008300E3 /* DataItem.swift */,
-				4C7B78D41FA23FAC005BB2A2 /* DataTag.swift */,
-				4C99796E1FA71DEF00C90494 /* PixelSequence.swift */,
-			);
-			path = Data;
-			sourceTree = "<group>";
-		};
-		4C53D6F4227CAFCE0003724F /* Items */ = {
-			isa = PBXGroup;
-			children = (
-				4C53D6E1227B5BB50003724F /* ApplicationContext.swift */,
-				4C53D6E5227B69BB0003724F /* PresentationContext.swift */,
-				4C53D6E7227B6D0D0003724F /* UserInfo.swift */,
-			);
-			path = Items;
-			sourceTree = "<group>";
-		};
-		4C53D709227CBAE00003724F /* Messages */ = {
-			isa = PBXGroup;
-			children = (
-				4C53D6F5227CB1100003724F /* AssociationRQ.swift */,
-				4C53D6F2227CAFB20003724F /* AssociationAC.swift */,
-				4C53D6F9227CB3900003724F /* AssociationRJ.swift */,
-				4C53D6FD227CB4480003724F /* DataTF.swift */,
-				4C53D6F7227CB34D0003724F /* ReleaseRQ.swift */,
-				4C53D6FB227CB3B00003724F /* ReleaseRP.swift */,
-				4C53D6FF227CB4650003724F /* Abort.swift */,
-				4C53D70C227CD1270003724F /* DIMSE */,
-			);
-			path = Messages;
-			sourceTree = "<group>";
-		};
-		4C53D70C227CD1270003724F /* DIMSE */ = {
-			isa = PBXGroup;
-			children = (
-				4C53D703227CB83A0003724F /* CEchoRQ.swift */,
-				4C53D70A227CD0770003724F /* CEchoRSP.swift */,
-				4C53D705227CB8B20003724F /* CFindRQ.swift */,
-				4C53D70F227DD0880003724F /* CFindRSP.swift */,
-				4CA071792283693B006227E1 /* CStoreRQ.swift */,
-				4CA0717B22836946006227E1 /* CStoreRSP.swift */,
-			);
-			path = DIMSE;
-			sourceTree = "<group>";
-		};
-		4C8D798F1F989EB1008300E3 /* DcmSwift */ = {
-			isa = PBXGroup;
-			children = (
-				4C8D79911F989EB1008300E3 /* Info.plist */,
-				4CB832681FA2916100103A94 /* Header */,
-				4C53D6E9227B8FAE0003724F /* Data */,
-				4CECD652224165AC0087AF0D /* Foundation */,
-				4CB832691FA2917300103A94 /* Networking */,
-				4CECD653224165CF0087AF0D /* Graphics */,
-				4CA36BFB2256922F0024313B /* MyPlayground.playground */,
-			);
-			path = DcmSwift;
-			sourceTree = "<group>";
-		};
-		4C8D799E1F989EF4008300E3 /* Frameworks */ = {
-			isa = PBXGroup;
-			children = (
-				4C5F9B372248DC5E0076DA82 /* Socket.framework */,
-				4C9979991FA78EF800C90494 /* AppKit.framework */,
-			);
-			name = Frameworks;
-			sourceTree = "<group>";
-		};
-		4C9979931FA75C8300C90494 /* Classes */ = {
-			isa = PBXGroup;
-			children = (
-				4CCF6B191F9FABBA000579C7 /* AppDelegate.swift */,
-				4CCF6B1D1F9FABBA000579C7 /* DicomDocument.swift */,
-				4CCF6B2E1F9FB285000579C7 /* WindowController.swift */,
-				4C5792FA1FB71994003B1279 /* DocumentController.swift */,
-				4C38D7731FA0817D00633A5D /* MainSplitViewController.swift */,
-				4C38D77F1FA12B1B00633A5D /* ConsoleSplitViewController.swift */,
-				4CECD64A2240F3440087AF0D /* DocumentsViewController.swift */,
-				4CCF6B1B1F9FABBA000579C7 /* DatasetViewController.swift */,
-				4C38D7831FA1333200633A5D /* ConsoleViewController.swift */,
-				4C38D7751FA0922300633A5D /* InspectorViewController.swift */,
-				4C38D7771FA0B9B200633A5D /* FileViewController.swift */,
-				4C38D77D1FA11A7400633A5D /* ElementViewController.swift */,
-				4C52EEF01FA8876E001A05DF /* PictureViewController.swift */,
-				4CB9C9A01FB248C000C5356B /* ExportViewController.swift */,
-				4C5792FC1FB8709D003B1279 /* AddElementController.swift */,
-				4C38D77B1FA0DCFF00633A5D /* FlippedStackView.swift */,
-				4C5792FE1FB8A8A2003B1279 /* PreferencesWindowController.swift */,
-				4C5793001FB8AA65003B1279 /* PreferencesViewController.swift */,
-				4C5F9B3D224911E30076DA82 /* GeneralPrefViewController.swift */,
-				4C5F9B3B2248E3870076DA82 /* EntitiesPrefViewController.swift */,
-				4C5F9B3F224913A10076DA82 /* NetworkPrefViewController.swift */,
-				4C5F9B41224913C00076DA82 /* DicomPrefViewController.swift */,
-				4C5F9B43224935530076DA82 /* SendViewController.swift */,
-				4CCF8F9F224AAAE60032325C /* ExportDICOMViewController.swift */,
-			);
-			path = Classes;
-			sourceTree = "<group>";
-		};
-		4C9979941FA75C8D00C90494 /* Storyboards */ = {
-			isa = PBXGroup;
-			children = (
-				4CCF6B211F9FABBA000579C7 /* Main.storyboard */,
-			);
-			path = Storyboards;
-			sourceTree = "<group>";
-		};
-		4C9979951FA75C9D00C90494 /* Resources */ = {
-			isa = PBXGroup;
-			children = (
-				4CCF6B1F1F9FABBA000579C7 /* Assets.xcassets */,
-				4CCF6B251F9FABBA000579C7 /* DicomiX.entitlements */,
-			);
-			path = Resources;
-			sourceTree = "<group>";
-		};
-		4CA4051F1FA67DF3006F8053 /* DcmSwiftTests */ = {
-			isa = PBXGroup;
-			children = (
-				4CA4052D1FA67FF3006F8053 /* Test Files */,
-				4C00FB521FC6205500E76466 /* Bridge-Header.h */,
-				4CA405201FA67DF3006F8053 /* DcmSwiftTests.swift */,
-				4CA405221FA67DF3006F8053 /* Info.plist */,
-			);
-			path = DcmSwiftTests;
-			sourceTree = "<group>";
-		};
-		4CA4052D1FA67FF3006F8053 /* Test Files */ = {
-			isa = PBXGroup;
-			children = (
-				4C76A9E9224814F30057350E /* CR-MONO1-10-chest */,
-				4C76A9FD224814F60057350E /* CT-MONO2-8-abdo */,
-				4C76A9F5224814F40057350E /* CT-MONO2-12-lomb-an2 */,
-				4C76A9FF224814F60057350E /* CT-MONO2-16-ankle */,
-				4C76A9F7224814F50057350E /* CT-MONO2-16-brain */,
-				4C76A9F4224814F40057350E /* CT-MONO2-16-chest */,
-				4C76A9EC224814F30057350E /* CT-MONO2-16-ort */,
-				4C76A9F9224814F50057350E /* MR-MONO2-8-16x-heart */,
-				4C76A9F3224814F40057350E /* MR-MONO2-12-an2 */,
-				4C76A9ED224814F30057350E /* MR-MONO2-12-angio-an1 */,
-				4C76A9FE224814F60057350E /* MR-MONO2-12-shoulder */,
-				4C76A9FB224814F50057350E /* MR-MONO2-16-head */,
-				4C76A9EA224814F30057350E /* MR-MONO2-16-knee */,
-				4C76A9EB224814F30057350E /* NM-MONO2-16-13x-heart */,
-				4C76A9FA224814F50057350E /* OT-MONO2-8-a7 */,
-				4C76A9F1224814F40057350E /* OT-MONO2-8-colon */,
-				4C76A9EE224814F30057350E /* OT-MONO2-8-hip */,
-				4C76A9EF224814F30057350E /* OT-PAL-8-face */,
-				4C76A9F6224814F50057350E /* US-MONO2-8-8x-execho */,
-				4C76A9F0224814F40057350E /* US-PAL-8-10x-echo */,
-				4C76A9F2224814F40057350E /* US-RGB-8-epicard */,
-				4C76A9F8224814F50057350E /* US-RGB-8-esopecho */,
-				4C76A9FC224814F50057350E /* XA-MONO2-8-12x-catheter */,
-			);
-			path = "Test Files";
-			sourceTree = "<group>";
-		};
-		4CB832681FA2916100103A94 /* Header */ = {
-			isa = PBXGroup;
-			children = (
-				4C8D79901F989EB1008300E3 /* DcmSwift.h */,
-			);
-			path = Header;
-			sourceTree = "<group>";
-		};
-		4CB832691FA2917300103A94 /* Networking */ = {
-			isa = PBXGroup;
-			children = (
-				4C53D6E0227B5AC30003724F /* PDU */,
-				4CD0BEE32242A63A0024C357 /* DicomAssociation.swift */,
-				4CECD64E22415F5A0087AF0D /* DicomService.swift */,
-				4CECD64C22415EE90087AF0D /* DicomClient.swift */,
-				4CA0717D22836BC9006227E1 /* DicomServer.swift */,
-				4CD0BEE52242B15B0024C357 /* DicomEntity.swift */,
-			);
-			path = Networking;
-			sourceTree = "<group>";
-		};
-		4CCF6B181F9FABBA000579C7 /* DicomiX */ = {
-			isa = PBXGroup;
-			children = (
-				4C9979931FA75C8300C90494 /* Classes */,
-				DABE9BC7228B07420015655D /* Extensions */,
-				4C9979941FA75C8D00C90494 /* Storyboards */,
-				4C9979951FA75C9D00C90494 /* Resources */,
-				4CCF6B241F9FABBA000579C7 /* Info.plist */,
-			);
-			path = DicomiX;
-			sourceTree = "<group>";
-		};
-		4CECD652224165AC0087AF0D /* Foundation */ = {
-			isa = PBXGroup;
-			children = (
-				4C3CD4781F9697DC00323E8A /* DicomFile.swift */,
-				4C7B78D01FA1485B005BB2A2 /* DicomDate.swift */,
-				4C783E6A1F969DC500E46F30 /* DicomData.swift */,
-				4C5BF0901FABB4730051F4FE /* DicomString.swift */,
-				4C99798F1FA75B3600C90494 /* DicomObject.swift */,
-				4C53D70D227DAB4B0003724F /* DicomError.swift */,
-				4C8D79A71F98A69B008300E3 /* DicomSpec.swift */,
-				4CD0BEE7224401670024C357 /* DicomConstants.swift */,
-				DA418289228BF77100A79D54 /* Logger.swift */,
-			);
-			path = Foundation;
-			sourceTree = "<group>";
-		};
-		4CECD653224165CF0087AF0D /* Graphics */ = {
-			isa = PBXGroup;
-			children = (
-				4C9979961FA7720300C90494 /* DicomImage.swift */,
-			);
-			path = Graphics;
-			sourceTree = "<group>";
-		};
-		4CFBF6AD228C61A1006FE616 /* Operations */ = {
-			isa = PBXGroup;
-			children = (
-				4C91251E2282E4A500210165 /* OperationsController.swift */,
-				4C53D6C82275A4EB0003724F /* LoadOperation.swift */,
-				4C9125202282EA0E00210165 /* FindOperation.swift */,
-				4CFBF6AE228C61C7006FE616 /* SendOperation.swift */,
-			);
-			path = Operations;
-			sourceTree = "<group>";
-		};
-		4CFBF6B022907A09006FE616 /* Controllers */ = {
-			isa = PBXGroup;
-			children = (
-				4C3EF259226E44D10062B5A3 /* DataController.swift */,
-				4CFBF6BD229195F6006FE616 /* StorageController.swift */,
-				4CFBF6B122907A29006FE616 /* ServerController.swift */,
-			);
-			path = Controllers;
-			sourceTree = "<group>";
-		};
-		4CFBF6BA229173E1006FE616 /* TableCellView */ = {
-			isa = PBXGroup;
-			children = (
-				4CFBF6BB22917413006FE616 /* ServiceItemCellView.swift */,
-				4CFBF6C12291AA1B006FE616 /* StorageCellView.swift */,
-			);
-			path = TableCellView;
-			sourceTree = "<group>";
-		};
-		4CFF024F1F960F0700E31D74 = {
-			isa = PBXGroup;
-			children = (
-				DABE9BC3228AEBEB0015655D /* README */,
-				4CCF6B181F9FABBA000579C7 /* DicomiX */,
-				4C3EF242226E3AAC0062B5A3 /* MagiX */,
-				4C8D798F1F989EB1008300E3 /* DcmSwift */,
-				4CA4051F1FA67DF3006F8053 /* DcmSwiftTests */,
-				4CFF02591F960F0700E31D74 /* Products */,
-				4C8D799E1F989EF4008300E3 /* Frameworks */,
-				4C5F9B362248DBCD0076DA82 /* Cartfile */,
-			);
-			sourceTree = "<group>";
-		};
-		4CFF02591F960F0700E31D74 /* Products */ = {
-			isa = PBXGroup;
-			children = (
-				4C8D798E1F989EB1008300E3 /* DcmSwift.framework */,
-				4CCF6B171F9FABBA000579C7 /* DicomiX.app */,
-				4CA4051E1FA67DF3006F8053 /* DcmSwiftTests.xctest */,
-				4C3EF241226E3AAC0062B5A3 /* MagiX.app */,
-			);
-			name = Products;
-			sourceTree = "<group>";
-		};
-		DABE9BC7228B07420015655D /* Extensions */ = {
-			isa = PBXGroup;
-			children = (
-				DABE9BC8228B07710015655D /* DateExtensions.swift */,
-			);
-			path = Extensions;
-			sourceTree = "<group>";
-		};
+        4C3EF242226E3AAC0062B5A3 /* MagiX */ = {
+            isa = PBXGroup;
+            children = (
+                4C53D6C32274E5150003724F /* App */,
+                4C53D6C52274E5280003724F /* View Controllers */,
+                4CFBF6B022907A09006FE616 /* Controllers */,
+                4C53D6C62274E5390003724F /* Core Data */,
+                4CFBF6AD228C61A1006FE616 /* Operations */,
+                4CFBF6BA229173E1006FE616 /* TableCellView */,
+                4C53D6C72274E5470003724F /* Resources */,
+                4C3EF24F226E3AAD0062B5A3 /* Info.plist */,
+            );
+            path = MagiX;
+            sourceTree = "<group>";
+        };
+        4C53D6C32274E5150003724F /* App */ = {
+            isa = PBXGroup;
+            children = (
+                4C3EF243226E3AAC0062B5A3 /* AppDelegate.swift */,
+                4C53D711227E1CEE0003724F /* AppDicomError.swift */,
+            );
+            path = App;
+            sourceTree = "<group>";
+        };
+        4C53D6C52274E5280003724F /* View Controllers */ = {
+            isa = PBXGroup;
+            children = (
+                4C53D6CA2275B3200003724F /* SidebarViewController.swift */,
+                4C9125222282F14000210165 /* DirectoryEditViewController.swift */,
+                4C9125242282F2A300210165 /* SmartDirectoryEditViewController.swift */,
+                4C53D6CE227760690003724F /* RemoteEditViewController.swift */,
+                4C3EF245226E3AAC0062B5A3 /* DataViewController.swift */,
+                4C53D6D02278F3AA0003724F /* RemoteViewController.swift */,
+                4C18DBC92282062E000D105A /* RemoteQueryViewController.swift */,
+                4C3EF25B226E5D650062B5A3 /* ImageViewController.swift */,
+                4C53D6C12274E50D0003724F /* MetadataViewController.swift */,
+                4C53D6BD2274C5190003724F /* CollectionViewItem.swift */,
+                4C53D6CC2275B4A90003724F /* OperationCellView.swift */,
+                DA41828B228C2B7200A79D54 /* PreferencesTabViewController.swift */,
+                DA41828F228C2C7700A79D54 /* PreferencesWindowViewController.swift */,
+                4CFBF6BF2291A76E006FE616 /* StoragesPreferencesViewController.swift */,
+                4CFBF6B522908CC3006FE616 /* ListenerPreferencesViewController.swift */,
+                DAE005A0228D852A002CCB47 /* RemotesPreferencesViewController.swift */,
+                DAE005A6228DA929002CCB47 /* AdvancedPreferencesController.swift */,
+            );
+            name = "View Controllers";
+            path = "VIew Controllers";
+            sourceTree = "<group>";
+        };
+        4C53D6C62274E5390003724F /* Core Data */ = {
+            isa = PBXGroup;
+            children = (
+                4C53D6DC2278F5F90003724F /* Remote.swift */,
+            );
+            path = "Core Data";
+            sourceTree = "<group>";
+        };
+        4C53D6C72274E5470003724F /* Resources */ = {
+            isa = PBXGroup;
+            children = (
+                4C3EF24A226E3AAD0062B5A3 /* Assets.xcassets */,
+                4C3EF24C226E3AAD0062B5A3 /* Main.storyboard */,
+                4C53D6BE2274C5190003724F /* CollectionViewItem.xib */,
+                4C3EF250226E3AAD0062B5A3 /* MagiX.entitlements */,
+                4C3EF247226E3AAC0062B5A3 /* MagiX.xcdatamodeld */,
+            );
+            path = Resources;
+            sourceTree = "<group>";
+        };
+        4C53D6E0227B5AC30003724F /* PDU */ = {
+            isa = PBXGroup;
+            children = (
+                4C53D6F0227CAF310003724F /* PDUType.swift */,
+                4C53D701227CB79C0003724F /* PDUDecoder.swift */,
+                4C53D707227CBA040003724F /* PDUEncoder.swift */,
+                4C53D6E3227B61660003724F /* PDUMessage.swift */,
+                4C53D6EE227C8B940003724F /* CommandField.swift */,
+                4C53D6EC227C42030003724F /* ItemType.swift */,
+                4C53D713227F4D440003724F /* DIMSEStatus.swift */,
+                4C53D709227CBAE00003724F /* Messages */,
+                4C53D6F4227CAFCE0003724F /* Items */,
+            );
+            path = PDU;
+            sourceTree = "<group>";
+        };
+        4C53D6E9227B8FAE0003724F /* Data */ = {
+            isa = PBXGroup;
+            children = (
+                4C3CD47A1F96981300323E8A /* DataSet.swift */,
+                4C3CD47C1F96981D00323E8A /* DataElement.swift */,
+                4C8D79851F97D84A008300E3 /* DataSequence.swift */,
+                4C8D79871F97D859008300E3 /* DataItem.swift */,
+                4C7B78D41FA23FAC005BB2A2 /* DataTag.swift */,
+                4C99796E1FA71DEF00C90494 /* PixelSequence.swift */,
+            );
+            path = Data;
+            sourceTree = "<group>";
+        };
+        4C53D6F4227CAFCE0003724F /* Items */ = {
+            isa = PBXGroup;
+            children = (
+                4C53D6E1227B5BB50003724F /* ApplicationContext.swift */,
+                4C53D6E5227B69BB0003724F /* PresentationContext.swift */,
+                4C53D6E7227B6D0D0003724F /* UserInfo.swift */,
+            );
+            path = Items;
+            sourceTree = "<group>";
+        };
+        4C53D709227CBAE00003724F /* Messages */ = {
+            isa = PBXGroup;
+            children = (
+                4C53D6F5227CB1100003724F /* AssociationRQ.swift */,
+                4C53D6F2227CAFB20003724F /* AssociationAC.swift */,
+                4C53D6F9227CB3900003724F /* AssociationRJ.swift */,
+                4C53D6FD227CB4480003724F /* DataTF.swift */,
+                4C53D6F7227CB34D0003724F /* ReleaseRQ.swift */,
+                4C53D6FB227CB3B00003724F /* ReleaseRP.swift */,
+                4C53D6FF227CB4650003724F /* Abort.swift */,
+                4C53D70C227CD1270003724F /* DIMSE */,
+            );
+            path = Messages;
+            sourceTree = "<group>";
+        };
+        4C53D70C227CD1270003724F /* DIMSE */ = {
+            isa = PBXGroup;
+            children = (
+                4C53D703227CB83A0003724F /* CEchoRQ.swift */,
+                4C53D70A227CD0770003724F /* CEchoRSP.swift */,
+                4C53D705227CB8B20003724F /* CFindRQ.swift */,
+                4C53D70F227DD0880003724F /* CFindRSP.swift */,
+                4CA071792283693B006227E1 /* CStoreRQ.swift */,
+                4CA0717B22836946006227E1 /* CStoreRSP.swift */,
+            );
+            path = DIMSE;
+            sourceTree = "<group>";
+        };
+        4C8D798F1F989EB1008300E3 /* DcmSwift */ = {
+            isa = PBXGroup;
+            children = (
+                4C8D79911F989EB1008300E3 /* Info.plist */,
+                4CB832681FA2916100103A94 /* Header */,
+                4C53D6E9227B8FAE0003724F /* Data */,
+                4CECD652224165AC0087AF0D /* Foundation */,
+                4CB832691FA2917300103A94 /* Networking */,
+                4CECD653224165CF0087AF0D /* Graphics */,
+                4CA36BFB2256922F0024313B /* MyPlayground.playground */,
+            );
+            path = DcmSwift;
+            sourceTree = "<group>";
+        };
+        4C8D799E1F989EF4008300E3 /* Frameworks */ = {
+            isa = PBXGroup;
+            children = (
+                4C5F9B372248DC5E0076DA82 /* Socket.framework */,
+                4C9979991FA78EF800C90494 /* AppKit.framework */,
+            );
+            name = Frameworks;
+            sourceTree = "<group>";
+        };
+        4C9979931FA75C8300C90494 /* Classes */ = {
+            isa = PBXGroup;
+            children = (
+                4CCF6B191F9FABBA000579C7 /* AppDelegate.swift */,
+                4CCF6B1D1F9FABBA000579C7 /* DicomDocument.swift */,
+                4CCF6B2E1F9FB285000579C7 /* WindowController.swift */,
+                4C5792FA1FB71994003B1279 /* DocumentController.swift */,
+                4C38D7731FA0817D00633A5D /* MainSplitViewController.swift */,
+                4C38D77F1FA12B1B00633A5D /* ConsoleSplitViewController.swift */,
+                4CECD64A2240F3440087AF0D /* DocumentsViewController.swift */,
+                4CCF6B1B1F9FABBA000579C7 /* DatasetViewController.swift */,
+                4C38D7831FA1333200633A5D /* ConsoleViewController.swift */,
+                4C38D7751FA0922300633A5D /* InspectorViewController.swift */,
+                4C38D7771FA0B9B200633A5D /* FileViewController.swift */,
+                4C38D77D1FA11A7400633A5D /* ElementViewController.swift */,
+                4C52EEF01FA8876E001A05DF /* PictureViewController.swift */,
+                4CB9C9A01FB248C000C5356B /* ExportViewController.swift */,
+                4C5792FC1FB8709D003B1279 /* AddElementController.swift */,
+                4C38D77B1FA0DCFF00633A5D /* FlippedStackView.swift */,
+                4C5792FE1FB8A8A2003B1279 /* PreferencesWindowController.swift */,
+                4C5793001FB8AA65003B1279 /* PreferencesViewController.swift */,
+                4C5F9B3D224911E30076DA82 /* GeneralPrefViewController.swift */,
+                4C5F9B3B2248E3870076DA82 /* EntitiesPrefViewController.swift */,
+                4C5F9B3F224913A10076DA82 /* NetworkPrefViewController.swift */,
+                4C5F9B41224913C00076DA82 /* DicomPrefViewController.swift */,
+                4C5F9B43224935530076DA82 /* SendViewController.swift */,
+                4CCF8F9F224AAAE60032325C /* ExportDICOMViewController.swift */,
+            );
+            path = Classes;
+            sourceTree = "<group>";
+        };
+        4C9979941FA75C8D00C90494 /* Storyboards */ = {
+            isa = PBXGroup;
+            children = (
+                4CCF6B211F9FABBA000579C7 /* Main.storyboard */,
+            );
+            path = Storyboards;
+            sourceTree = "<group>";
+        };
+        4C9979951FA75C9D00C90494 /* Resources */ = {
+            isa = PBXGroup;
+            children = (
+                4CCF6B1F1F9FABBA000579C7 /* Assets.xcassets */,
+                4CCF6B251F9FABBA000579C7 /* DicomiX.entitlements */,
+            );
+            path = Resources;
+            sourceTree = "<group>";
+        };
+        4CA4051F1FA67DF3006F8053 /* DcmSwiftTests */ = {
+            isa = PBXGroup;
+            children = (
+                4CA4052D1FA67FF3006F8053 /* Test Files */,
+                4C00FB521FC6205500E76466 /* Bridge-Header.h */,
+                4CA405201FA67DF3006F8053 /* DcmSwiftTests.swift */,
+                4CA405221FA67DF3006F8053 /* Info.plist */,
+            );
+            path = DcmSwiftTests;
+            sourceTree = "<group>";
+        };
+        4CA4052D1FA67FF3006F8053 /* Test Files */ = {
+            isa = PBXGroup;
+            children = (
+                4C76A9E9224814F30057350E /* CR-MONO1-10-chest */,
+                4C76A9FD224814F60057350E /* CT-MONO2-8-abdo */,
+                4C76A9F5224814F40057350E /* CT-MONO2-12-lomb-an2 */,
+                4C76A9FF224814F60057350E /* CT-MONO2-16-ankle */,
+                4C76A9F7224814F50057350E /* CT-MONO2-16-brain */,
+                4C76A9F4224814F40057350E /* CT-MONO2-16-chest */,
+                4C76A9EC224814F30057350E /* CT-MONO2-16-ort */,
+                4C76A9F9224814F50057350E /* MR-MONO2-8-16x-heart */,
+                4C76A9F3224814F40057350E /* MR-MONO2-12-an2 */,
+                4C76A9ED224814F30057350E /* MR-MONO2-12-angio-an1 */,
+                4C76A9FE224814F60057350E /* MR-MONO2-12-shoulder */,
+                4C76A9FB224814F50057350E /* MR-MONO2-16-head */,
+                4C76A9EA224814F30057350E /* MR-MONO2-16-knee */,
+                4C76A9EB224814F30057350E /* NM-MONO2-16-13x-heart */,
+                4C76A9FA224814F50057350E /* OT-MONO2-8-a7 */,
+                4C76A9F1224814F40057350E /* OT-MONO2-8-colon */,
+                4C76A9EE224814F30057350E /* OT-MONO2-8-hip */,
+                4C76A9EF224814F30057350E /* OT-PAL-8-face */,
+                4C76A9F6224814F50057350E /* US-MONO2-8-8x-execho */,
+                4C76A9F0224814F40057350E /* US-PAL-8-10x-echo */,
+                4C76A9F2224814F40057350E /* US-RGB-8-epicard */,
+                4C76A9F8224814F50057350E /* US-RGB-8-esopecho */,
+                4C76A9FC224814F50057350E /* XA-MONO2-8-12x-catheter */,
+            );
+            path = "Test Files";
+            sourceTree = "<group>";
+        };
+        4CB832681FA2916100103A94 /* Header */ = {
+            isa = PBXGroup;
+            children = (
+                4C8D79901F989EB1008300E3 /* DcmSwift.h */,
+            );
+            path = Header;
+            sourceTree = "<group>";
+        };
+        4CB832691FA2917300103A94 /* Networking */ = {
+            isa = PBXGroup;
+            children = (
+                4C53D6E0227B5AC30003724F /* PDU */,
+                4CD0BEE32242A63A0024C357 /* DicomAssociation.swift */,
+                4CECD64E22415F5A0087AF0D /* DicomService.swift */,
+                4CECD64C22415EE90087AF0D /* DicomClient.swift */,
+                4CA0717D22836BC9006227E1 /* DicomServer.swift */,
+                4CD0BEE52242B15B0024C357 /* DicomEntity.swift */,
+            );
+            path = Networking;
+            sourceTree = "<group>";
+        };
+        4CCF6B181F9FABBA000579C7 /* DicomiX */ = {
+            isa = PBXGroup;
+            children = (
+                4C9979931FA75C8300C90494 /* Classes */,
+                DABE9BC7228B07420015655D /* Extensions */,
+                4C9979941FA75C8D00C90494 /* Storyboards */,
+                4C9979951FA75C9D00C90494 /* Resources */,
+                4CCF6B241F9FABBA000579C7 /* Info.plist */,
+            );
+            path = DicomiX;
+            sourceTree = "<group>";
+        };
+        4CECD652224165AC0087AF0D /* Foundation */ = {
+            isa = PBXGroup;
+            children = (
+                4C3CD4781F9697DC00323E8A /* DicomFile.swift */,
+                4C7B78D01FA1485B005BB2A2 /* DicomDate.swift */,
+                4C783E6A1F969DC500E46F30 /* DicomData.swift */,
+                4C5BF0901FABB4730051F4FE /* DicomString.swift */,
+                4C99798F1FA75B3600C90494 /* DicomObject.swift */,
+                4C53D70D227DAB4B0003724F /* DicomError.swift */,
+                4C8D79A71F98A69B008300E3 /* DicomSpec.swift */,
+                4CD0BEE7224401670024C357 /* DicomConstants.swift */,
+                DA418289228BF77100A79D54 /* Logger.swift */,
+            );
+            path = Foundation;
+            sourceTree = "<group>";
+        };
+        4CECD653224165CF0087AF0D /* Graphics */ = {
+            isa = PBXGroup;
+            children = (
+                4C9979961FA7720300C90494 /* DicomImage.swift */,
+            );
+            path = Graphics;
+            sourceTree = "<group>";
+        };
+        4CFBF6AD228C61A1006FE616 /* Operations */ = {
+            isa = PBXGroup;
+            children = (
+                4C91251E2282E4A500210165 /* OperationsController.swift */,
+                4C53D6C82275A4EB0003724F /* LoadOperation.swift */,
+                4C9125202282EA0E00210165 /* FindOperation.swift */,
+                4CFBF6AE228C61C7006FE616 /* SendOperation.swift */,
+            );
+            path = Operations;
+            sourceTree = "<group>";
+        };
+        4CFBF6B022907A09006FE616 /* Controllers */ = {
+            isa = PBXGroup;
+            children = (
+                4C3EF259226E44D10062B5A3 /* DataController.swift */,
+                4CFBF6BD229195F6006FE616 /* StorageController.swift */,
+                4CFBF6B122907A29006FE616 /* ServerController.swift */,
+            );
+            path = Controllers;
+            sourceTree = "<group>";
+        };
+        4CFBF6BA229173E1006FE616 /* TableCellView */ = {
+            isa = PBXGroup;
+            children = (
+                4CFBF6BB22917413006FE616 /* ServiceItemCellView.swift */,
+                4CFBF6C12291AA1B006FE616 /* StorageCellView.swift */,
+            );
+            path = TableCellView;
+            sourceTree = "<group>";
+        };
+        4CFF024F1F960F0700E31D74 = {
+            isa = PBXGroup;
+            children = (
+                DABE9BC3228AEBEB0015655D /* README */,
+                4CCF6B181F9FABBA000579C7 /* DicomiX */,
+                4C3EF242226E3AAC0062B5A3 /* MagiX */,
+                4C8D798F1F989EB1008300E3 /* DcmSwift */,
+                4CA4051F1FA67DF3006F8053 /* DcmSwiftTests */,
+                4CFF02591F960F0700E31D74 /* Products */,
+                4C8D799E1F989EF4008300E3 /* Frameworks */,
+                4C5F9B362248DBCD0076DA82 /* Cartfile */,
+            );
+            sourceTree = "<group>";
+        };
+        4CFF02591F960F0700E31D74 /* Products */ = {
+            isa = PBXGroup;
+            children = (
+                4C8D798E1F989EB1008300E3 /* DcmSwift.framework */,
+                4CCF6B171F9FABBA000579C7 /* DicomiX.app */,
+                4CA4051E1FA67DF3006F8053 /* DcmSwiftTests.xctest */,
+                4C3EF241226E3AAC0062B5A3 /* MagiX.app */,
+            );
+            name = Products;
+            sourceTree = "<group>";
+        };
+        DABE9BC7228B07420015655D /* Extensions */ = {
+            isa = PBXGroup;
+            children = (
+                DABE9BC8228B07710015655D /* DateExtensions.swift */,
+            );
+            path = Extensions;
+            sourceTree = "<group>";
+        };
 /* End PBXGroup section */
 
 /* Begin PBXHeadersBuildPhase section */
-		4C00FB531FC621AF00E76466 /* Headers */ = {
-			isa = PBXHeadersBuildPhase;
-			buildActionMask = 2147483647;
-			files = (
-				4C00FB541FC621BB00E76466 /* Bridge-Header.h in Headers */,
-			);
-			runOnlyForDeploymentPostprocessing = 0;
-		};
-		4C8D798B1F989EB1008300E3 /* Headers */ = {
-			isa = PBXHeadersBuildPhase;
-			buildActionMask = 2147483647;
-			files = (
-				4C8D79921F989EB1008300E3 /* DcmSwift.h in Headers */,
-			);
-			runOnlyForDeploymentPostprocessing = 0;
-		};
+        4C00FB531FC621AF00E76466 /* Headers */ = {
+            isa = PBXHeadersBuildPhase;
+            buildActionMask = 2147483647;
+            files = (
+                4C00FB541FC621BB00E76466 /* Bridge-Header.h in Headers */,
+            );
+            runOnlyForDeploymentPostprocessing = 0;
+        };
+        4C8D798B1F989EB1008300E3 /* Headers */ = {
+            isa = PBXHeadersBuildPhase;
+            buildActionMask = 2147483647;
+            files = (
+                4C8D79921F989EB1008300E3 /* DcmSwift.h in Headers */,
+            );
+            runOnlyForDeploymentPostprocessing = 0;
+        };
 /* End PBXHeadersBuildPhase section */
 
 /* Begin PBXNativeTarget section */
-		4C3EF240226E3AAC0062B5A3 /* MagiX */ = {
-			isa = PBXNativeTarget;
-			buildConfigurationList = 4C3EF251226E3AAD0062B5A3 /* Build configuration list for PBXNativeTarget "MagiX" */;
-			buildPhases = (
-				4C3EF23D226E3AAC0062B5A3 /* Sources */,
-				4C3EF23E226E3AAC0062B5A3 /* Frameworks */,
-				4C3EF23F226E3AAC0062B5A3 /* Resources */,
-				4C3EF257226E3AD90062B5A3 /* CopyFiles */,
-			);
-			buildRules = (
-			);
-			dependencies = (
-				4C3EF255226E3AD30062B5A3 /* PBXTargetDependency */,
-			);
-			name = MagiX;
-			productName = MagiX;
-			productReference = 4C3EF241226E3AAC0062B5A3 /* MagiX.app */;
-			productType = "com.apple.product-type.application";
-		};
-		4C8D798D1F989EB1008300E3 /* DcmSwift */ = {
-			isa = PBXNativeTarget;
-			buildConfigurationList = 4C8D79931F989EB1008300E3 /* Build configuration list for PBXNativeTarget "DcmSwift" */;
-			buildPhases = (
-				4C8D79891F989EB1008300E3 /* Sources */,
-				4C8D798A1F989EB1008300E3 /* Frameworks */,
-				4C8D798B1F989EB1008300E3 /* Headers */,
-				4C8D798C1F989EB1008300E3 /* Resources */,
-				4C5F9B392248E1D80076DA82 /* Copy Frameworks */,
-			);
-			buildRules = (
-			);
-			dependencies = (
-			);
-			name = DcmSwift;
-			productName = DcmSwift;
-			productReference = 4C8D798E1F989EB1008300E3 /* DcmSwift.framework */;
-			productType = "com.apple.product-type.framework";
-		};
-		4CA4051D1FA67DF3006F8053 /* DcmSwiftTests */ = {
-			isa = PBXNativeTarget;
-			buildConfigurationList = 4CA405281FA67DF3006F8053 /* Build configuration list for PBXNativeTarget "DcmSwiftTests" */;
-			buildPhases = (
-				4CA4051A1FA67DF3006F8053 /* Sources */,
-				4CA4051B1FA67DF3006F8053 /* Frameworks */,
-				4C00FB531FC621AF00E76466 /* Headers */,
-				4CA4051C1FA67DF3006F8053 /* Resources */,
-				4CCF8FA3224AB13B0032325C /* CopyFiles */,
-			);
-			buildRules = (
-			);
-			dependencies = (
-			);
-			name = DcmSwiftTests;
-			productName = DcmSwiftTests;
-			productReference = 4CA4051E1FA67DF3006F8053 /* DcmSwiftTests.xctest */;
-			productType = "com.apple.product-type.bundle.unit-test";
-		};
-		4CCF6B161F9FABBA000579C7 /* DicomiX */ = {
-			isa = PBXNativeTarget;
-			buildConfigurationList = 4CCF6B281F9FABBA000579C7 /* Build configuration list for PBXNativeTarget "DicomiX" */;
-			buildPhases = (
-				4CCF6B131F9FABBA000579C7 /* Sources */,
-				4CCF6B141F9FABBA000579C7 /* Frameworks */,
-				4CCF6B151F9FABBA000579C7 /* Resources */,
-				4CCF6B2C1F9FABCF000579C7 /* Copy Frameworks */,
-			);
-			buildRules = (
-			);
-			dependencies = (
-				4CCF6B2A1F9FABC3000579C7 /* PBXTargetDependency */,
-			);
-			name = DicomiX;
-			productName = DicomiX;
-			productReference = 4CCF6B171F9FABBA000579C7 /* DicomiX.app */;
-			productType = "com.apple.product-type.application";
-		};
+        4C3EF240226E3AAC0062B5A3 /* MagiX */ = {
+            isa = PBXNativeTarget;
+            buildConfigurationList = 4C3EF251226E3AAD0062B5A3 /* Build configuration list for PBXNativeTarget "MagiX" */;
+            buildPhases = (
+                4C3EF23D226E3AAC0062B5A3 /* Sources */,
+                4C3EF23E226E3AAC0062B5A3 /* Frameworks */,
+                4C3EF23F226E3AAC0062B5A3 /* Resources */,
+                4C3EF257226E3AD90062B5A3 /* CopyFiles */,
+            );
+            buildRules = (
+            );
+            dependencies = (
+                4C3EF255226E3AD30062B5A3 /* PBXTargetDependency */,
+            );
+            name = MagiX;
+            productName = MagiX;
+            productReference = 4C3EF241226E3AAC0062B5A3 /* MagiX.app */;
+            productType = "com.apple.product-type.application";
+        };
+        4C8D798D1F989EB1008300E3 /* DcmSwift */ = {
+            isa = PBXNativeTarget;
+            buildConfigurationList = 4C8D79931F989EB1008300E3 /* Build configuration list for PBXNativeTarget "DcmSwift" */;
+            buildPhases = (
+                4C8D79891F989EB1008300E3 /* Sources */,
+                4C8D798A1F989EB1008300E3 /* Frameworks */,
+                4C8D798B1F989EB1008300E3 /* Headers */,
+                4C8D798C1F989EB1008300E3 /* Resources */,
+                4C5F9B392248E1D80076DA82 /* Copy Frameworks */,
+            );
+            buildRules = (
+            );
+            dependencies = (
+            );
+            name = DcmSwift;
+            productName = DcmSwift;
+            productReference = 4C8D798E1F989EB1008300E3 /* DcmSwift.framework */;
+            productType = "com.apple.product-type.framework";
+        };
+        4CA4051D1FA67DF3006F8053 /* DcmSwiftTests */ = {
+            isa = PBXNativeTarget;
+            buildConfigurationList = 4CA405281FA67DF3006F8053 /* Build configuration list for PBXNativeTarget "DcmSwiftTests" */;
+            buildPhases = (
+                4CA4051A1FA67DF3006F8053 /* Sources */,
+                4CA4051B1FA67DF3006F8053 /* Frameworks */,
+                4C00FB531FC621AF00E76466 /* Headers */,
+                4CA4051C1FA67DF3006F8053 /* Resources */,
+                4CCF8FA3224AB13B0032325C /* CopyFiles */,
+            );
+            buildRules = (
+            );
+            dependencies = (
+            );
+            name = DcmSwiftTests;
+            productName = DcmSwiftTests;
+            productReference = 4CA4051E1FA67DF3006F8053 /* DcmSwiftTests.xctest */;
+            productType = "com.apple.product-type.bundle.unit-test";
+        };
+        4CCF6B161F9FABBA000579C7 /* DicomiX */ = {
+            isa = PBXNativeTarget;
+            buildConfigurationList = 4CCF6B281F9FABBA000579C7 /* Build configuration list for PBXNativeTarget "DicomiX" */;
+            buildPhases = (
+                4CCF6B131F9FABBA000579C7 /* Sources */,
+                4CCF6B141F9FABBA000579C7 /* Frameworks */,
+                4CCF6B151F9FABBA000579C7 /* Resources */,
+                4CCF6B2C1F9FABCF000579C7 /* Copy Frameworks */,
+            );
+            buildRules = (
+            );
+            dependencies = (
+                4CCF6B2A1F9FABC3000579C7 /* PBXTargetDependency */,
+            );
+            name = DicomiX;
+            productName = DicomiX;
+            productReference = 4CCF6B171F9FABBA000579C7 /* DicomiX.app */;
+            productType = "com.apple.product-type.application";
+        };
 /* End PBXNativeTarget section */
 
 /* Begin PBXProject section */
-		4CFF02501F960F0700E31D74 /* Project object */ = {
-			isa = PBXProject;
-			attributes = {
-				LastSwiftUpdateCheck = 1010;
-				LastUpgradeCheck = 1010;
-				ORGANIZATIONNAME = "Read-Write.fr";
-				TargetAttributes = {
-					4C3EF240226E3AAC0062B5A3 = {
-						CreatedOnToolsVersion = 10.1;
-						ProvisioningStyle = Automatic;
-						SystemCapabilities = {
-							com.apple.Sandbox = {
-								enabled = 0;
-							};
-						};
-					};
-					4C8D798D1F989EB1008300E3 = {
-						CreatedOnToolsVersion = 9.0.1;
-						LastSwiftMigration = 1010;
-						ProvisioningStyle = Automatic;
-					};
-					4CA4051D1FA67DF3006F8053 = {
-						CreatedOnToolsVersion = 9.0.1;
-						LastSwiftMigration = 1010;
-						ProvisioningStyle = Automatic;
-					};
-					4CCF6B161F9FABBA000579C7 = {
-						CreatedOnToolsVersion = 9.0.1;
-						LastSwiftMigration = 1010;
-						ProvisioningStyle = Automatic;
-						SystemCapabilities = {
-							com.apple.Sandbox = {
-								enabled = 1;
-							};
-						};
-					};
-				};
-			};
-			buildConfigurationList = 4CFF02531F960F0700E31D74 /* Build configuration list for PBXProject "DcmSwift" */;
-			compatibilityVersion = "Xcode 8.0";
-			developmentRegion = en;
-			hasScannedForEncodings = 0;
-			knownRegions = (
-				en,
-				Base,
-			);
-			mainGroup = 4CFF024F1F960F0700E31D74;
-			productRefGroup = 4CFF02591F960F0700E31D74 /* Products */;
-			projectDirPath = "";
-			projectRoot = "";
-			targets = (
-				4CCF6B161F9FABBA000579C7 /* DicomiX */,
-				4C3EF240226E3AAC0062B5A3 /* MagiX */,
-				4C8D798D1F989EB1008300E3 /* DcmSwift */,
-				4CA4051D1FA67DF3006F8053 /* DcmSwiftTests */,
-			);
-		};
+        4CFF02501F960F0700E31D74 /* Project object */ = {
+            isa = PBXProject;
+            attributes = {
+                LastSwiftUpdateCheck = 1010;
+                LastUpgradeCheck = 1010;
+                ORGANIZATIONNAME = "Read-Write.fr";
+                TargetAttributes = {
+                    4C3EF240226E3AAC0062B5A3 = {
+                        CreatedOnToolsVersion = 10.1;
+                        ProvisioningStyle = Automatic;
+                        SystemCapabilities = {
+                            com.apple.Sandbox = {
+                                enabled = 0;
+                            };
+                        };
+                    };
+                    4C8D798D1F989EB1008300E3 = {
+                        CreatedOnToolsVersion = 9.0.1;
+                        LastSwiftMigration = 1010;
+                        ProvisioningStyle = Automatic;
+                    };
+                    4CA4051D1FA67DF3006F8053 = {
+                        CreatedOnToolsVersion = 9.0.1;
+                        LastSwiftMigration = 1010;
+                        ProvisioningStyle = Automatic;
+                    };
+                    4CCF6B161F9FABBA000579C7 = {
+                        CreatedOnToolsVersion = 9.0.1;
+                        LastSwiftMigration = 1010;
+                        ProvisioningStyle = Automatic;
+                        SystemCapabilities = {
+                            com.apple.Sandbox = {
+                                enabled = 1;
+                            };
+                        };
+                    };
+                };
+            };
+            buildConfigurationList = 4CFF02531F960F0700E31D74 /* Build configuration list for PBXProject "DcmSwift" */;
+            compatibilityVersion = "Xcode 8.0";
+            developmentRegion = en;
+            hasScannedForEncodings = 0;
+            knownRegions = (
+                en,
+                Base,
+            );
+            mainGroup = 4CFF024F1F960F0700E31D74;
+            productRefGroup = 4CFF02591F960F0700E31D74 /* Products */;
+            projectDirPath = "";
+            projectRoot = "";
+            targets = (
+                4CCF6B161F9FABBA000579C7 /* DicomiX */,
+                4C3EF240226E3AAC0062B5A3 /* MagiX */,
+                4C8D798D1F989EB1008300E3 /* DcmSwift */,
+                4CA4051D1FA67DF3006F8053 /* DcmSwiftTests */,
+            );
+        };
 /* End PBXProject section */
 
 /* Begin PBXResourcesBuildPhase section */
-		4C3EF23F226E3AAC0062B5A3 /* Resources */ = {
-			isa = PBXResourcesBuildPhase;
-			buildActionMask = 2147483647;
-			files = (
-				4C3EF24B226E3AAD0062B5A3 /* Assets.xcassets in Resources */,
-				4C3EF24E226E3AAD0062B5A3 /* Main.storyboard in Resources */,
-				4C53D6C02274C5190003724F /* CollectionViewItem.xib in Resources */,
-			);
-			runOnlyForDeploymentPostprocessing = 0;
-		};
-		4C8D798C1F989EB1008300E3 /* Resources */ = {
-			isa = PBXResourcesBuildPhase;
-			buildActionMask = 2147483647;
-			files = (
-			);
-			runOnlyForDeploymentPostprocessing = 0;
-		};
-		4CA4051C1FA67DF3006F8053 /* Resources */ = {
-			isa = PBXResourcesBuildPhase;
-			buildActionMask = 2147483647;
-			files = (
-				4C76AA11224814F60057350E /* OT-MONO2-8-a7 in Resources */,
-				4C76AA0B224814F60057350E /* CT-MONO2-16-chest in Resources */,
-				4C76AA05224814F60057350E /* OT-MONO2-8-hip in Resources */,
-				4C76AA08224814F60057350E /* OT-MONO2-8-colon in Resources */,
-				4C76AA04224814F60057350E /* MR-MONO2-12-angio-an1 in Resources */,
-				4C76AA07224814F60057350E /* US-PAL-8-10x-echo in Resources */,
-				4C76AA16224814F60057350E /* CT-MONO2-16-ankle in Resources */,
-				4C76AA10224814F60057350E /* MR-MONO2-8-16x-heart in Resources */,
-				4C76AA0A224814F60057350E /* MR-MONO2-12-an2 in Resources */,
-				4C76AA03224814F60057350E /* CT-MONO2-16-ort in Resources */,
-				4C76AA14224814F60057350E /* CT-MONO2-8-abdo in Resources */,
-				4C76AA12224814F60057350E /* MR-MONO2-16-head in Resources */,
-				4C76AA00224814F60057350E /* CR-MONO1-10-chest in Resources */,
-				4C76AA01224814F60057350E /* MR-MONO2-16-knee in Resources */,
-				4C76AA0F224814F60057350E /* US-RGB-8-esopecho in Resources */,
-				4C76AA06224814F60057350E /* OT-PAL-8-face in Resources */,
-				4C76AA13224814F60057350E /* XA-MONO2-8-12x-catheter in Resources */,
-				4C76AA15224814F60057350E /* MR-MONO2-12-shoulder in Resources */,
-				4C76AA09224814F60057350E /* US-RGB-8-epicard in Resources */,
-				4C76AA02224814F60057350E /* NM-MONO2-16-13x-heart in Resources */,
-				4C76AA0E224814F60057350E /* CT-MONO2-16-brain in Resources */,
-				4C76AA0C224814F60057350E /* CT-MONO2-12-lomb-an2 in Resources */,
-				4C76AA0D224814F60057350E /* US-MONO2-8-8x-execho in Resources */,
-			);
-			runOnlyForDeploymentPostprocessing = 0;
-		};
-		4CCF6B151F9FABBA000579C7 /* Resources */ = {
-			isa = PBXResourcesBuildPhase;
-			buildActionMask = 2147483647;
-			files = (
-				4CCF6B201F9FABBA000579C7 /* Assets.xcassets in Resources */,
-				4CCF6B231F9FABBA000579C7 /* Main.storyboard in Resources */,
-			);
-			runOnlyForDeploymentPostprocessing = 0;
-		};
+        4C3EF23F226E3AAC0062B5A3 /* Resources */ = {
+            isa = PBXResourcesBuildPhase;
+            buildActionMask = 2147483647;
+            files = (
+                4C3EF24B226E3AAD0062B5A3 /* Assets.xcassets in Resources */,
+                4C3EF24E226E3AAD0062B5A3 /* Main.storyboard in Resources */,
+                4C53D6C02274C5190003724F /* CollectionViewItem.xib in Resources */,
+            );
+            runOnlyForDeploymentPostprocessing = 0;
+        };
+        4C8D798C1F989EB1008300E3 /* Resources */ = {
+            isa = PBXResourcesBuildPhase;
+            buildActionMask = 2147483647;
+            files = (
+            );
+            runOnlyForDeploymentPostprocessing = 0;
+        };
+        4CA4051C1FA67DF3006F8053 /* Resources */ = {
+            isa = PBXResourcesBuildPhase;
+            buildActionMask = 2147483647;
+            files = (
+                4C76AA11224814F60057350E /* OT-MONO2-8-a7 in Resources */,
+                4C76AA0B224814F60057350E /* CT-MONO2-16-chest in Resources */,
+                4C76AA05224814F60057350E /* OT-MONO2-8-hip in Resources */,
+                4C76AA08224814F60057350E /* OT-MONO2-8-colon in Resources */,
+                4C76AA04224814F60057350E /* MR-MONO2-12-angio-an1 in Resources */,
+                4C76AA07224814F60057350E /* US-PAL-8-10x-echo in Resources */,
+                4C76AA16224814F60057350E /* CT-MONO2-16-ankle in Resources */,
+                4C76AA10224814F60057350E /* MR-MONO2-8-16x-heart in Resources */,
+                4C76AA0A224814F60057350E /* MR-MONO2-12-an2 in Resources */,
+                4C76AA03224814F60057350E /* CT-MONO2-16-ort in Resources */,
+                4C76AA14224814F60057350E /* CT-MONO2-8-abdo in Resources */,
+                4C76AA12224814F60057350E /* MR-MONO2-16-head in Resources */,
+                4C76AA00224814F60057350E /* CR-MONO1-10-chest in Resources */,
+                4C76AA01224814F60057350E /* MR-MONO2-16-knee in Resources */,
+                4C76AA0F224814F60057350E /* US-RGB-8-esopecho in Resources */,
+                4C76AA06224814F60057350E /* OT-PAL-8-face in Resources */,
+                4C76AA13224814F60057350E /* XA-MONO2-8-12x-catheter in Resources */,
+                4C76AA15224814F60057350E /* MR-MONO2-12-shoulder in Resources */,
+                4C76AA09224814F60057350E /* US-RGB-8-epicard in Resources */,
+                4C76AA02224814F60057350E /* NM-MONO2-16-13x-heart in Resources */,
+                4C76AA0E224814F60057350E /* CT-MONO2-16-brain in Resources */,
+                4C76AA0C224814F60057350E /* CT-MONO2-12-lomb-an2 in Resources */,
+                4C76AA0D224814F60057350E /* US-MONO2-8-8x-execho in Resources */,
+            );
+            runOnlyForDeploymentPostprocessing = 0;
+        };
+        4CCF6B151F9FABBA000579C7 /* Resources */ = {
+            isa = PBXResourcesBuildPhase;
+            buildActionMask = 2147483647;
+            files = (
+                4CCF6B201F9FABBA000579C7 /* Assets.xcassets in Resources */,
+                4CCF6B231F9FABBA000579C7 /* Main.storyboard in Resources */,
+            );
+            runOnlyForDeploymentPostprocessing = 0;
+        };
 /* End PBXResourcesBuildPhase section */
 
 /* Begin PBXSourcesBuildPhase section */
-		4C3EF23D226E3AAC0062B5A3 /* Sources */ = {
-			isa = PBXSourcesBuildPhase;
-			buildActionMask = 2147483647;
-			files = (
-				4C9125212282EA0E00210165 /* FindOperation.swift in Sources */,
-				DAE005A1228D852A002CCB47 /* RemotesPreferencesViewController.swift in Sources */,
-				4C9125252282F2A300210165 /* SmartDirectoryEditViewController.swift in Sources */,
-				4C53D6DE2278F5F90003724F /* Remote.swift in Sources */,
-				4C3EF246226E3AAC0062B5A3 /* DataViewController.swift in Sources */,
-				4C3EF25A226E44D10062B5A3 /* DataController.swift in Sources */,
-				DA41828D228C2B7200A79D54 /* PreferencesTabViewController.swift in Sources */,
-				4C3EF25C226E5D650062B5A3 /* ImageViewController.swift in Sources */,
-				4C18DBCA2282062E000D105A /* RemoteQueryViewController.swift in Sources */,
-				4C53D6C22274E50D0003724F /* MetadataViewController.swift in Sources */,
-				4C53D6D22278F3AA0003724F /* RemoteViewController.swift in Sources */,
-				4C3EF244226E3AAC0062B5A3 /* AppDelegate.swift in Sources */,
-				4CFBF6BC22917413006FE616 /* ServiceItemCellView.swift in Sources */,
-				4C3EF249226E3AAC0062B5A3 /* MagiX.xcdatamodeld in Sources */,
-				4CFBF6C22291AA1B006FE616 /* StorageCellView.swift in Sources */,
-				4C53D6CD2275B4A90003724F /* OperationCellView.swift in Sources */,
-				4C53D6BF2274C5190003724F /* CollectionViewItem.swift in Sources */,
-				4CFBF6B622908CC3006FE616 /* ListenerPreferencesViewController.swift in Sources */,
-				4C53D6CB2275B3200003724F /* SidebarViewController.swift in Sources */,
-				4C53D712227E1CEE0003724F /* AppDicomError.swift in Sources */,
-				4CFBF6BE229195F6006FE616 /* StorageController.swift in Sources */,
-				4CFBF6C02291A76E006FE616 /* StoragesPreferencesViewController.swift in Sources */,
-				DA418290228C2C7700A79D54 /* PreferencesWindowViewController.swift in Sources */,
-				4C9125232282F14000210165 /* DirectoryEditViewController.swift in Sources */,
-				4C91251F2282E4A500210165 /* OperationsController.swift in Sources */,
-				4CFBF6B222907A29006FE616 /* ServerController.swift in Sources */,
-				4CFBF6AF228C61C7006FE616 /* SendOperation.swift in Sources */,
-				DAE005A8228DA929002CCB47 /* AdvancedPreferencesController.swift in Sources */,
-				4C53D6C92275A4EB0003724F /* LoadOperation.swift in Sources */,
-				4C53D6CF227760690003724F /* RemoteEditViewController.swift in Sources */,
-			);
-			runOnlyForDeploymentPostprocessing = 0;
-		};
-		4C8D79891F989EB1008300E3 /* Sources */ = {
-			isa = PBXSourcesBuildPhase;
-			buildActionMask = 2147483647;
-			files = (
-				4C8D799B1F989EDD008300E3 /* DataSequence.swift in Sources */,
-				4C53D70E227DAB4B0003724F /* DicomError.swift in Sources */,
-				4C53D714227F4D440003724F /* DIMSEStatus.swift in Sources */,
-				4C8D79971F989EDD008300E3 /* DicomFile.swift in Sources */,
-				4C8D799A1F989EDD008300E3 /* DataSet.swift in Sources */,
-				4CECD64D22415EE90087AF0D /* DicomClient.swift in Sources */,
-				4CECD64F22415F5A0087AF0D /* DicomService.swift in Sources */,
-				4C53D6F1227CAF310003724F /* PDUType.swift in Sources */,
-				4C8D79981F989EDD008300E3 /* DataElement.swift in Sources */,
-				4C53D710227DD0880003724F /* CFindRSP.swift in Sources */,
-				4C53D6F3227CAFB20003724F /* AssociationAC.swift in Sources */,
-				4C53D6E8227B6D0D0003724F /* UserInfo.swift in Sources */,
-				4C7B78D11FA1485B005BB2A2 /* DicomDate.swift in Sources */,
-				4C8D79991F989EDD008300E3 /* DicomData.swift in Sources */,
-				4C53D6EF227C8B940003724F /* CommandField.swift in Sources */,
-				4C8D79961F989EDD008300E3 /* DataItem.swift in Sources */,
-				4CA0717E22836BC9006227E1 /* DicomServer.swift in Sources */,
-				4C5BF0911FABB4730051F4FE /* DicomString.swift in Sources */,
-				4C53D6FC227CB3B00003724F /* ReleaseRP.swift in Sources */,
-				4C9979901FA75B3600C90494 /* DicomObject.swift in Sources */,
-				4C53D6E4227B61660003724F /* PDUMessage.swift in Sources */,
-				4C7B78D61FA28002005BB2A2 /* DataTag.swift in Sources */,
-				4CD0BEE42242A63A0024C357 /* DicomAssociation.swift in Sources */,
-				DA41828A228BF77100A79D54 /* Logger.swift in Sources */,
-				4C53D706227CB8B20003724F /* CFindRQ.swift in Sources */,
-				4C53D6F6227CB1100003724F /* AssociationRQ.swift in Sources */,
-				4C53D704227CB83A0003724F /* CEchoRQ.swift in Sources */,
-				4C53D702227CB79C0003724F /* PDUDecoder.swift in Sources */,
-				4C53D6F8227CB34D0003724F /* ReleaseRQ.swift in Sources */,
-				4C53D708227CBA040003724F /* PDUEncoder.swift in Sources */,
-				4C99796F1FA71DEF00C90494 /* PixelSequence.swift in Sources */,
-				4CA0717C22836946006227E1 /* CStoreRSP.swift in Sources */,
-				4C53D6ED227C42030003724F /* ItemType.swift in Sources */,
-				4C9979971FA7720300C90494 /* DicomImage.swift in Sources */,
-				4CD0BEE8224401670024C357 /* DicomConstants.swift in Sources */,
-				4CA0717A2283693B006227E1 /* CStoreRQ.swift in Sources */,
-				4C53D6E6227B69BB0003724F /* PresentationContext.swift in Sources */,
-				4C53D70B227CD0770003724F /* CEchoRSP.swift in Sources */,
-				4C53D6E2227B5BB50003724F /* ApplicationContext.swift in Sources */,
-				4C53D6FE227CB4480003724F /* DataTF.swift in Sources */,
-				4C53D700227CB4650003724F /* Abort.swift in Sources */,
-				4C8D79AA1F98AB0D008300E3 /* DicomSpec.swift in Sources */,
-				4C53D6FA227CB3900003724F /* AssociationRJ.swift in Sources */,
-				4CD0BEE62242B15B0024C357 /* DicomEntity.swift in Sources */,
-			);
-			runOnlyForDeploymentPostprocessing = 0;
-		};
-		4CA4051A1FA67DF3006F8053 /* Sources */ = {
-			isa = PBXSourcesBuildPhase;
-			buildActionMask = 2147483647;
-			files = (
-				4CA405211FA67DF3006F8053 /* DcmSwiftTests.swift in Sources */,
-				4C5BF0841FABA5E80051F4FE /* DataSet.swift in Sources */,
-				4C5BF0851FABA5E80051F4FE /* DataElement.swift in Sources */,
-				4C5BF0861FABA5E80051F4FE /* DataSequence.swift in Sources */,
-				4C5BF0871FABA5E80051F4FE /* DataItem.swift in Sources */,
-				4C5BF0881FABA5E80051F4FE /* DataTag.swift in Sources */,
-				4C5BF0891FABA5E80051F4FE /* PixelSequence.swift in Sources */,
-<<<<<<< HEAD
+        4C3EF23D226E3AAC0062B5A3 /* Sources */ = {
+            isa = PBXSourcesBuildPhase;
+            buildActionMask = 2147483647;
+            files = (
+                4C9125212282EA0E00210165 /* FindOperation.swift in Sources */,
+                DAE005A1228D852A002CCB47 /* RemotesPreferencesViewController.swift in Sources */,
+                4C9125252282F2A300210165 /* SmartDirectoryEditViewController.swift in Sources */,
+                4C53D6DE2278F5F90003724F /* Remote.swift in Sources */,
+                4C3EF246226E3AAC0062B5A3 /* DataViewController.swift in Sources */,
+                4C3EF25A226E44D10062B5A3 /* DataController.swift in Sources */,
+                DA41828D228C2B7200A79D54 /* PreferencesTabViewController.swift in Sources */,
+                4C3EF25C226E5D650062B5A3 /* ImageViewController.swift in Sources */,
+                4C18DBCA2282062E000D105A /* RemoteQueryViewController.swift in Sources */,
+                4C53D6C22274E50D0003724F /* MetadataViewController.swift in Sources */,
+                4C53D6D22278F3AA0003724F /* RemoteViewController.swift in Sources */,
+                4C3EF244226E3AAC0062B5A3 /* AppDelegate.swift in Sources */,
+                4CFBF6BC22917413006FE616 /* ServiceItemCellView.swift in Sources */,
+                4C3EF249226E3AAC0062B5A3 /* MagiX.xcdatamodeld in Sources */,
+                4CFBF6C22291AA1B006FE616 /* StorageCellView.swift in Sources */,
+                4C53D6CD2275B4A90003724F /* OperationCellView.swift in Sources */,
+                4C53D6BF2274C5190003724F /* CollectionViewItem.swift in Sources */,
+                4CFBF6B622908CC3006FE616 /* ListenerPreferencesViewController.swift in Sources */,
+                4C53D6CB2275B3200003724F /* SidebarViewController.swift in Sources */,
+                4C53D712227E1CEE0003724F /* AppDicomError.swift in Sources */,
+                4CFBF6BE229195F6006FE616 /* StorageController.swift in Sources */,
+                4CFBF6C02291A76E006FE616 /* StoragesPreferencesViewController.swift in Sources */,
+                DA418290228C2C7700A79D54 /* PreferencesWindowViewController.swift in Sources */,
+                4C9125232282F14000210165 /* DirectoryEditViewController.swift in Sources */,
+                4C91251F2282E4A500210165 /* OperationsController.swift in Sources */,
+                4CFBF6B222907A29006FE616 /* ServerController.swift in Sources */,
+                4CFBF6AF228C61C7006FE616 /* SendOperation.swift in Sources */,
+                DAE005A8228DA929002CCB47 /* AdvancedPreferencesController.swift in Sources */,
+                4C53D6C92275A4EB0003724F /* LoadOperation.swift in Sources */,
+                4C53D6CF227760690003724F /* RemoteEditViewController.swift in Sources */,
+            );
+            runOnlyForDeploymentPostprocessing = 0;
+        };
+        4C8D79891F989EB1008300E3 /* Sources */ = {
+            isa = PBXSourcesBuildPhase;
+            buildActionMask = 2147483647;
+            files = (
+                4C8D799B1F989EDD008300E3 /* DataSequence.swift in Sources */,
+                4C53D70E227DAB4B0003724F /* DicomError.swift in Sources */,
+                4C53D714227F4D440003724F /* DIMSEStatus.swift in Sources */,
+                4C8D79971F989EDD008300E3 /* DicomFile.swift in Sources */,
+                4C8D799A1F989EDD008300E3 /* DataSet.swift in Sources */,
+                4CECD64D22415EE90087AF0D /* DicomClient.swift in Sources */,
+                4CECD64F22415F5A0087AF0D /* DicomService.swift in Sources */,
+                4C53D6F1227CAF310003724F /* PDUType.swift in Sources */,
+                4C8D79981F989EDD008300E3 /* DataElement.swift in Sources */,
+                4C53D710227DD0880003724F /* CFindRSP.swift in Sources */,
+                4C53D6F3227CAFB20003724F /* AssociationAC.swift in Sources */,
+                4C53D6E8227B6D0D0003724F /* UserInfo.swift in Sources */,
+                4C7B78D11FA1485B005BB2A2 /* DicomDate.swift in Sources */,
+                4C8D79991F989EDD008300E3 /* DicomData.swift in Sources */,
+                4C53D6EF227C8B940003724F /* CommandField.swift in Sources */,
+                4C8D79961F989EDD008300E3 /* DataItem.swift in Sources */,
+                4CA0717E22836BC9006227E1 /* DicomServer.swift in Sources */,
+                4C5BF0911FABB4730051F4FE /* DicomString.swift in Sources */,
+                4C53D6FC227CB3B00003724F /* ReleaseRP.swift in Sources */,
+                4C9979901FA75B3600C90494 /* DicomObject.swift in Sources */,
+                4C53D6E4227B61660003724F /* PDUMessage.swift in Sources */,
+                4C7B78D61FA28002005BB2A2 /* DataTag.swift in Sources */,
+                4CD0BEE42242A63A0024C357 /* DicomAssociation.swift in Sources */,
+                DA41828A228BF77100A79D54 /* Logger.swift in Sources */,
+                4C53D706227CB8B20003724F /* CFindRQ.swift in Sources */,
+                4C53D6F6227CB1100003724F /* AssociationRQ.swift in Sources */,
+                4C53D704227CB83A0003724F /* CEchoRQ.swift in Sources */,
+                4C53D702227CB79C0003724F /* PDUDecoder.swift in Sources */,
+                4C53D6F8227CB34D0003724F /* ReleaseRQ.swift in Sources */,
+                4C53D708227CBA040003724F /* PDUEncoder.swift in Sources */,
+                4C99796F1FA71DEF00C90494 /* PixelSequence.swift in Sources */,
+                4CA0717C22836946006227E1 /* CStoreRSP.swift in Sources */,
+                4C53D6ED227C42030003724F /* ItemType.swift in Sources */,
+                4C9979971FA7720300C90494 /* DicomImage.swift in Sources */,
+                4CD0BEE8224401670024C357 /* DicomConstants.swift in Sources */,
+                4CA0717A2283693B006227E1 /* CStoreRQ.swift in Sources */,
+                4C53D6E6227B69BB0003724F /* PresentationContext.swift in Sources */,
+                4C53D70B227CD0770003724F /* CEchoRSP.swift in Sources */,
+                4C53D6E2227B5BB50003724F /* ApplicationContext.swift in Sources */,
+                4C53D6FE227CB4480003724F /* DataTF.swift in Sources */,
+                4C53D700227CB4650003724F /* Abort.swift in Sources */,
+                4C8D79AA1F98AB0D008300E3 /* DicomSpec.swift in Sources */,
+                4C53D6FA227CB3900003724F /* AssociationRJ.swift in Sources */,
+                4CD0BEE62242B15B0024C357 /* DicomEntity.swift in Sources */,
+            );
+            runOnlyForDeploymentPostprocessing = 0;
+        };
+        4CA4051A1FA67DF3006F8053 /* Sources */ = {
+            isa = PBXSourcesBuildPhase;
+            buildActionMask = 2147483647;
+            files = (
+                4CA405211FA67DF3006F8053 /* DcmSwiftTests.swift in Sources */,
+                4C5BF0841FABA5E80051F4FE /* DataSet.swift in Sources */,
+                4C5BF0851FABA5E80051F4FE /* DataElement.swift in Sources */,
+                4C5BF0861FABA5E80051F4FE /* DataSequence.swift in Sources */,
+                4C5BF0871FABA5E80051F4FE /* DataItem.swift in Sources */,
+                4C5BF0881FABA5E80051F4FE /* DataTag.swift in Sources */,
+                4C5BF0891FABA5E80051F4FE /* PixelSequence.swift in Sources */,
 				4CC932482292ED96001DFEB7 /* Logger.swift in Sources */,
-				4C5BF08A1FABA5E80051F4FE /* DicomFile.swift in Sources */,
+                4C5BF08A1FABA5E80051F4FE /* DicomFile.swift in Sources */,
 				4CC932492292ED9B001DFEB7 /* DicomError.swift in Sources */,
-=======
-				DA15093E2293E8C600567B54 /* Logger.swift in Sources */,
-				4C5BF08A1FABA5E80051F4FE /* DicomFile.swift in Sources */,
-				DA15093F2293E8C900567B54 /* DicomError.swift in Sources */,
->>>>>>> 406c0339
-				4C5BF08B1FABA5E80051F4FE /* DicomImage.swift in Sources */,
-				4C5BF08C1FABA5E80051F4FE /* DicomDate.swift in Sources */,
-				4C5BF08D1FABA5E80051F4FE /* DicomData.swift in Sources */,
-				4C5BF0921FABB4730051F4FE /* DicomString.swift in Sources */,
-				4C76A9E722480F5E0057350E /* DicomConstants.swift in Sources */,
-				4C5BF08E1FABA5E80051F4FE /* DicomObject.swift in Sources */,
-				4C5BF08F1FABA5E80051F4FE /* DicomSpec.swift in Sources */,
-			);
-			runOnlyForDeploymentPostprocessing = 0;
-		};
-		4CCF6B131F9FABBA000579C7 /* Sources */ = {
-			isa = PBXSourcesBuildPhase;
-			buildActionMask = 2147483647;
-			files = (
-				4C38D7741FA0817D00633A5D /* MainSplitViewController.swift in Sources */,
-				4C52EEF11FA8876E001A05DF /* PictureViewController.swift in Sources */,
-				4C5793011FB8AA65003B1279 /* PreferencesViewController.swift in Sources */,
-				4C5792FB1FB71994003B1279 /* DocumentController.swift in Sources */,
-				4C5F9B42224913C00076DA82 /* DicomPrefViewController.swift in Sources */,
-				4C5F9B44224935530076DA82 /* SendViewController.swift in Sources */,
-				4CCF6B1C1F9FABBA000579C7 /* DatasetViewController.swift in Sources */,
-				4C38D7841FA1333200633A5D /* ConsoleViewController.swift in Sources */,
-				4C5792FD1FB8709D003B1279 /* AddElementController.swift in Sources */,
-				4CCF6B2F1F9FB285000579C7 /* WindowController.swift in Sources */,
-				4CCF6B1A1F9FABBA000579C7 /* AppDelegate.swift in Sources */,
-				DABE9BC9228B07710015655D /* DateExtensions.swift in Sources */,
-				4CB9C9A11FB248C000C5356B /* ExportViewController.swift in Sources */,
-				4C38D7761FA0922300633A5D /* InspectorViewController.swift in Sources */,
-				4C38D77E1FA11A7400633A5D /* ElementViewController.swift in Sources */,
-				4C5F9B3E224911E30076DA82 /* GeneralPrefViewController.swift in Sources */,
-				4CCF8FA0224AAAE60032325C /* ExportDICOMViewController.swift in Sources */,
-				4C5F9B40224913A10076DA82 /* NetworkPrefViewController.swift in Sources */,
-				4CCF6B1E1F9FABBA000579C7 /* DicomDocument.swift in Sources */,
-				4C5792FF1FB8A8A2003B1279 /* PreferencesWindowController.swift in Sources */,
-				4C38D7791FA0B9B200633A5D /* FileViewController.swift in Sources */,
-				4CECD64B2240F3440087AF0D /* DocumentsViewController.swift in Sources */,
-				4C38D7801FA12B1B00633A5D /* ConsoleSplitViewController.swift in Sources */,
-				4C38D77C1FA0DCFF00633A5D /* FlippedStackView.swift in Sources */,
-				4C5F9B3C2248E3870076DA82 /* EntitiesPrefViewController.swift in Sources */,
-			);
-			runOnlyForDeploymentPostprocessing = 0;
-		};
+                4C5BF08B1FABA5E80051F4FE /* DicomImage.swift in Sources */,
+                4C5BF08C1FABA5E80051F4FE /* DicomDate.swift in Sources */,
+                4C5BF08D1FABA5E80051F4FE /* DicomData.swift in Sources */,
+                4C5BF0921FABB4730051F4FE /* DicomString.swift in Sources */,
+                4C76A9E722480F5E0057350E /* DicomConstants.swift in Sources */,
+                4C5BF08E1FABA5E80051F4FE /* DicomObject.swift in Sources */,
+                4C5BF08F1FABA5E80051F4FE /* DicomSpec.swift in Sources */,
+            );
+            runOnlyForDeploymentPostprocessing = 0;
+        };
+        4CCF6B131F9FABBA000579C7 /* Sources */ = {
+            isa = PBXSourcesBuildPhase;
+            buildActionMask = 2147483647;
+            files = (
+                4C38D7741FA0817D00633A5D /* MainSplitViewController.swift in Sources */,
+                4C52EEF11FA8876E001A05DF /* PictureViewController.swift in Sources */,
+                4C5793011FB8AA65003B1279 /* PreferencesViewController.swift in Sources */,
+                4C5792FB1FB71994003B1279 /* DocumentController.swift in Sources */,
+                4C5F9B42224913C00076DA82 /* DicomPrefViewController.swift in Sources */,
+                4C5F9B44224935530076DA82 /* SendViewController.swift in Sources */,
+                4CCF6B1C1F9FABBA000579C7 /* DatasetViewController.swift in Sources */,
+                4C38D7841FA1333200633A5D /* ConsoleViewController.swift in Sources */,
+                4C5792FD1FB8709D003B1279 /* AddElementController.swift in Sources */,
+                4CCF6B2F1F9FB285000579C7 /* WindowController.swift in Sources */,
+                4CCF6B1A1F9FABBA000579C7 /* AppDelegate.swift in Sources */,
+                DABE9BC9228B07710015655D /* DateExtensions.swift in Sources */,
+                4CB9C9A11FB248C000C5356B /* ExportViewController.swift in Sources */,
+                4C38D7761FA0922300633A5D /* InspectorViewController.swift in Sources */,
+                4C38D77E1FA11A7400633A5D /* ElementViewController.swift in Sources */,
+                4C5F9B3E224911E30076DA82 /* GeneralPrefViewController.swift in Sources */,
+                4CCF8FA0224AAAE60032325C /* ExportDICOMViewController.swift in Sources */,
+                4C5F9B40224913A10076DA82 /* NetworkPrefViewController.swift in Sources */,
+                4CCF6B1E1F9FABBA000579C7 /* DicomDocument.swift in Sources */,
+                4C5792FF1FB8A8A2003B1279 /* PreferencesWindowController.swift in Sources */,
+                4C38D7791FA0B9B200633A5D /* FileViewController.swift in Sources */,
+                4CECD64B2240F3440087AF0D /* DocumentsViewController.swift in Sources */,
+                4C38D7801FA12B1B00633A5D /* ConsoleSplitViewController.swift in Sources */,
+                4C38D77C1FA0DCFF00633A5D /* FlippedStackView.swift in Sources */,
+                4C5F9B3C2248E3870076DA82 /* EntitiesPrefViewController.swift in Sources */,
+            );
+            runOnlyForDeploymentPostprocessing = 0;
+        };
 /* End PBXSourcesBuildPhase section */
 
 /* Begin PBXTargetDependency section */
-		4C3EF255226E3AD30062B5A3 /* PBXTargetDependency */ = {
-			isa = PBXTargetDependency;
-			target = 4C8D798D1F989EB1008300E3 /* DcmSwift */;
-			targetProxy = 4C3EF254226E3AD30062B5A3 /* PBXContainerItemProxy */;
-		};
-		4CCF6B2A1F9FABC3000579C7 /* PBXTargetDependency */ = {
-			isa = PBXTargetDependency;
-			target = 4C8D798D1F989EB1008300E3 /* DcmSwift */;
-			targetProxy = 4CCF6B291F9FABC3000579C7 /* PBXContainerItemProxy */;
-		};
+        4C3EF255226E3AD30062B5A3 /* PBXTargetDependency */ = {
+            isa = PBXTargetDependency;
+            target = 4C8D798D1F989EB1008300E3 /* DcmSwift */;
+            targetProxy = 4C3EF254226E3AD30062B5A3 /* PBXContainerItemProxy */;
+        };
+        4CCF6B2A1F9FABC3000579C7 /* PBXTargetDependency */ = {
+            isa = PBXTargetDependency;
+            target = 4C8D798D1F989EB1008300E3 /* DcmSwift */;
+            targetProxy = 4CCF6B291F9FABC3000579C7 /* PBXContainerItemProxy */;
+        };
 /* End PBXTargetDependency section */
 
 /* Begin PBXVariantGroup section */
-		4C3EF24C226E3AAD0062B5A3 /* Main.storyboard */ = {
-			isa = PBXVariantGroup;
-			children = (
-				4C3EF24D226E3AAD0062B5A3 /* Base */,
-			);
-			name = Main.storyboard;
-			sourceTree = "<group>";
-		};
-		4CCF6B211F9FABBA000579C7 /* Main.storyboard */ = {
-			isa = PBXVariantGroup;
-			children = (
-				4CCF6B221F9FABBA000579C7 /* Base */,
-			);
-			name = Main.storyboard;
-			sourceTree = "<group>";
-		};
+        4C3EF24C226E3AAD0062B5A3 /* Main.storyboard */ = {
+            isa = PBXVariantGroup;
+            children = (
+                4C3EF24D226E3AAD0062B5A3 /* Base */,
+            );
+            name = Main.storyboard;
+            sourceTree = "<group>";
+        };
+        4CCF6B211F9FABBA000579C7 /* Main.storyboard */ = {
+            isa = PBXVariantGroup;
+            children = (
+                4CCF6B221F9FABBA000579C7 /* Base */,
+            );
+            name = Main.storyboard;
+            sourceTree = "<group>";
+        };
 /* End PBXVariantGroup section */
 
 /* Begin XCBuildConfiguration section */
-		4C3EF252226E3AAD0062B5A3 /* Debug */ = {
-			isa = XCBuildConfiguration;
-			buildSettings = {
-				ASSETCATALOG_COMPILER_APPICON_NAME = AppIcon;
-				CLANG_ENABLE_OBJC_WEAK = YES;
-				CODE_SIGN_IDENTITY = "-";
-				CODE_SIGN_STYLE = Automatic;
-				COMBINE_HIDPI_IMAGES = YES;
-				DEVELOPMENT_TEAM = "";
-				INFOPLIST_FILE = MagiX/Info.plist;
-				LD_RUNPATH_SEARCH_PATHS = "$(inherited) @executable_path/../Frameworks";
-				MACOSX_DEPLOYMENT_TARGET = 10.13;
-				MTL_ENABLE_DEBUG_INFO = INCLUDE_SOURCE;
-				MTL_FAST_MATH = YES;
-				PRODUCT_BUNDLE_IDENTIFIER = pro.opale.MagiX;
-				PRODUCT_NAME = "$(TARGET_NAME)";
-				PROVISIONING_PROFILE_SPECIFIER = "";
-				SWIFT_VERSION = 4.2;
-			};
-			name = Debug;
-		};
-		4C3EF253226E3AAD0062B5A3 /* Release */ = {
-			isa = XCBuildConfiguration;
-			buildSettings = {
-				ASSETCATALOG_COMPILER_APPICON_NAME = AppIcon;
-				CLANG_ENABLE_OBJC_WEAK = YES;
-				CODE_SIGN_IDENTITY = "-";
-				CODE_SIGN_STYLE = Automatic;
-				COMBINE_HIDPI_IMAGES = YES;
-				DEVELOPMENT_TEAM = "";
-				INFOPLIST_FILE = MagiX/Info.plist;
-				LD_RUNPATH_SEARCH_PATHS = "$(inherited) @executable_path/../Frameworks";
-				MACOSX_DEPLOYMENT_TARGET = 10.13;
-				MTL_FAST_MATH = YES;
-				PRODUCT_BUNDLE_IDENTIFIER = pro.opale.MagiX;
-				PRODUCT_NAME = "$(TARGET_NAME)";
-				PROVISIONING_PROFILE_SPECIFIER = "";
-				SWIFT_VERSION = 4.2;
-			};
-			name = Release;
-		};
-		4C8D79941F989EB1008300E3 /* Debug */ = {
-			isa = XCBuildConfiguration;
-			buildSettings = {
-				CODE_SIGN_IDENTITY = "-";
-				CODE_SIGN_STYLE = Automatic;
-				COMBINE_HIDPI_IMAGES = YES;
-				CURRENT_PROJECT_VERSION = 1;
-				DEFINES_MODULE = YES;
-				DEVELOPMENT_TEAM = JSVJHJ78QE;
-				DYLIB_COMPATIBILITY_VERSION = 1;
-				DYLIB_CURRENT_VERSION = 1;
-				DYLIB_INSTALL_NAME_BASE = "@rpath";
-				FRAMEWORK_SEARCH_PATHS = (
-					"$(inherited)",
-					"$(PROJECT_DIR)/Carthage/Build/Mac",
-				);
-				FRAMEWORK_VERSION = A;
-				INFOPLIST_FILE = DcmSwift/Info.plist;
-				INSTALL_PATH = "$(LOCAL_LIBRARY_DIR)/Frameworks";
-				LD_RUNPATH_SEARCH_PATHS = "$(inherited) @executable_path/../Frameworks @loader_path/Frameworks";
-				MACOSX_DEPLOYMENT_TARGET = 10.11;
-				PRODUCT_BUNDLE_IDENTIFIER = "fr.read-write.DcmSwift";
-				PRODUCT_NAME = "$(TARGET_NAME:c99extidentifier)";
-				PROVISIONING_PROFILE_SPECIFIER = "";
-				SKIP_INSTALL = YES;
-				SWIFT_VERSION = 4.2;
-				VERSIONING_SYSTEM = "apple-generic";
-				VERSION_INFO_PREFIX = "";
-			};
-			name = Debug;
-		};
-		4C8D79951F989EB1008300E3 /* Release */ = {
-			isa = XCBuildConfiguration;
-			buildSettings = {
-				CODE_SIGN_IDENTITY = "-";
-				CODE_SIGN_STYLE = Automatic;
-				COMBINE_HIDPI_IMAGES = YES;
-				CURRENT_PROJECT_VERSION = 1;
-				DEFINES_MODULE = YES;
-				DEVELOPMENT_TEAM = JSVJHJ78QE;
-				DYLIB_COMPATIBILITY_VERSION = 1;
-				DYLIB_CURRENT_VERSION = 1;
-				DYLIB_INSTALL_NAME_BASE = "@rpath";
-				FRAMEWORK_SEARCH_PATHS = (
-					"$(inherited)",
-					"$(PROJECT_DIR)/Carthage/Build/Mac",
-				);
-				FRAMEWORK_VERSION = A;
-				INFOPLIST_FILE = DcmSwift/Info.plist;
-				INSTALL_PATH = "$(LOCAL_LIBRARY_DIR)/Frameworks";
-				LD_RUNPATH_SEARCH_PATHS = "$(inherited) @executable_path/../Frameworks @loader_path/Frameworks";
-				MACOSX_DEPLOYMENT_TARGET = 10.11;
-				PRODUCT_BUNDLE_IDENTIFIER = "fr.read-write.DcmSwift";
-				PRODUCT_NAME = "$(TARGET_NAME:c99extidentifier)";
-				PROVISIONING_PROFILE_SPECIFIER = "";
-				SKIP_INSTALL = YES;
-				SWIFT_VERSION = 4.2;
-				VERSIONING_SYSTEM = "apple-generic";
-				VERSION_INFO_PREFIX = "";
-			};
-			name = Release;
-		};
-		4CA405261FA67DF3006F8053 /* Debug */ = {
-			isa = XCBuildConfiguration;
-			buildSettings = {
-				CODE_SIGN_IDENTITY = "-";
-				CODE_SIGN_STYLE = Automatic;
-				COMBINE_HIDPI_IMAGES = YES;
-				DEVELOPMENT_TEAM = "";
-				FRAMEWORK_SEARCH_PATHS = (
-					"$(inherited)",
-					"$(PROJECT_DIR)/Carthage/Build/Mac",
-				);
-				INFOPLIST_FILE = DcmSwiftTests/Info.plist;
-				LD_RUNPATH_SEARCH_PATHS = "$(inherited) @executable_path/../Frameworks @loader_path/../Frameworks";
-				PRODUCT_BUNDLE_IDENTIFIER = "fr.read-write.DcmSwiftTests";
-				PRODUCT_NAME = "$(TARGET_NAME)";
-				PROVISIONING_PROFILE_SPECIFIER = "";
-				SWIFT_VERSION = 4.2;
-			};
-			name = Debug;
-		};
-		4CA405271FA67DF3006F8053 /* Release */ = {
-			isa = XCBuildConfiguration;
-			buildSettings = {
-				CODE_SIGN_IDENTITY = "-";
-				CODE_SIGN_STYLE = Automatic;
-				COMBINE_HIDPI_IMAGES = YES;
-				DEVELOPMENT_TEAM = "";
-				FRAMEWORK_SEARCH_PATHS = (
-					"$(inherited)",
-					"$(PROJECT_DIR)/Carthage/Build/Mac",
-				);
-				INFOPLIST_FILE = DcmSwiftTests/Info.plist;
-				LD_RUNPATH_SEARCH_PATHS = "$(inherited) @executable_path/../Frameworks @loader_path/../Frameworks";
-				PRODUCT_BUNDLE_IDENTIFIER = "fr.read-write.DcmSwiftTests";
-				PRODUCT_NAME = "$(TARGET_NAME)";
-				PROVISIONING_PROFILE_SPECIFIER = "";
-				SWIFT_VERSION = 4.2;
-			};
-			name = Release;
-		};
-		4CCF6B261F9FABBA000579C7 /* Debug */ = {
-			isa = XCBuildConfiguration;
-			buildSettings = {
-				ASSETCATALOG_COMPILER_APPICON_NAME = AppIcon;
-				CODE_SIGN_ENTITLEMENTS = DicomiX/Resources/DicomiX.entitlements;
-				CODE_SIGN_IDENTITY = "-";
-				CODE_SIGN_STYLE = Automatic;
-				COMBINE_HIDPI_IMAGES = YES;
-				DEVELOPMENT_TEAM = JSVJHJ78QE;
-				INFOPLIST_FILE = DicomiX/Info.plist;
-				LD_RUNPATH_SEARCH_PATHS = "$(inherited) @executable_path/../Frameworks";
-				MACOSX_DEPLOYMENT_TARGET = 10.11;
-				PRODUCT_BUNDLE_IDENTIFIER = "fr.read-write.DicomiX";
-				PRODUCT_NAME = "$(TARGET_NAME)";
-				PROVISIONING_PROFILE_SPECIFIER = "";
-				SWIFT_VERSION = 4.2;
-			};
-			name = Debug;
-		};
-		4CCF6B271F9FABBA000579C7 /* Release */ = {
-			isa = XCBuildConfiguration;
-			buildSettings = {
-				ASSETCATALOG_COMPILER_APPICON_NAME = AppIcon;
-				CODE_SIGN_ENTITLEMENTS = DicomiX/Resources/DicomiX.entitlements;
-				CODE_SIGN_IDENTITY = "-";
-				CODE_SIGN_STYLE = Automatic;
-				COMBINE_HIDPI_IMAGES = YES;
-				DEVELOPMENT_TEAM = JSVJHJ78QE;
-				INFOPLIST_FILE = DicomiX/Info.plist;
-				LD_RUNPATH_SEARCH_PATHS = "$(inherited) @executable_path/../Frameworks";
-				MACOSX_DEPLOYMENT_TARGET = 10.11;
-				PRODUCT_BUNDLE_IDENTIFIER = "fr.read-write.DicomiX";
-				PRODUCT_NAME = "$(TARGET_NAME)";
-				PROVISIONING_PROFILE_SPECIFIER = "";
-				SWIFT_VERSION = 4.2;
-			};
-			name = Release;
-		};
-		4CFF025D1F960F0800E31D74 /* Debug */ = {
-			isa = XCBuildConfiguration;
-			buildSettings = {
-				ALWAYS_SEARCH_USER_PATHS = NO;
-				CLANG_ANALYZER_NONNULL = YES;
-				CLANG_ANALYZER_NUMBER_OBJECT_CONVERSION = YES_AGGRESSIVE;
-				CLANG_CXX_LANGUAGE_STANDARD = "gnu++14";
-				CLANG_CXX_LIBRARY = "libc++";
-				CLANG_ENABLE_MODULES = YES;
-				CLANG_ENABLE_OBJC_ARC = YES;
-				CLANG_WARN_BLOCK_CAPTURE_AUTORELEASING = YES;
-				CLANG_WARN_BOOL_CONVERSION = YES;
-				CLANG_WARN_COMMA = YES;
-				CLANG_WARN_CONSTANT_CONVERSION = YES;
-				CLANG_WARN_DEPRECATED_OBJC_IMPLEMENTATIONS = YES;
-				CLANG_WARN_DIRECT_OBJC_ISA_USAGE = YES_ERROR;
-				CLANG_WARN_DOCUMENTATION_COMMENTS = YES;
-				CLANG_WARN_EMPTY_BODY = YES;
-				CLANG_WARN_ENUM_CONVERSION = YES;
-				CLANG_WARN_INFINITE_RECURSION = YES;
-				CLANG_WARN_INT_CONVERSION = YES;
-				CLANG_WARN_NON_LITERAL_NULL_CONVERSION = YES;
-				CLANG_WARN_OBJC_IMPLICIT_RETAIN_SELF = YES;
-				CLANG_WARN_OBJC_LITERAL_CONVERSION = YES;
-				CLANG_WARN_OBJC_ROOT_CLASS = YES_ERROR;
-				CLANG_WARN_RANGE_LOOP_ANALYSIS = YES;
-				CLANG_WARN_STRICT_PROTOTYPES = YES;
-				CLANG_WARN_SUSPICIOUS_MOVE = YES;
-				CLANG_WARN_UNGUARDED_AVAILABILITY = YES_AGGRESSIVE;
-				CLANG_WARN_UNREACHABLE_CODE = YES;
-				CLANG_WARN__DUPLICATE_METHOD_MATCH = YES;
-				CODE_SIGN_IDENTITY = "Mac Developer";
-				COPY_PHASE_STRIP = NO;
-				DEBUG_INFORMATION_FORMAT = dwarf;
-				ENABLE_STRICT_OBJC_MSGSEND = YES;
-				ENABLE_TESTABILITY = YES;
-				GCC_C_LANGUAGE_STANDARD = gnu11;
-				GCC_DYNAMIC_NO_PIC = NO;
-				GCC_NO_COMMON_BLOCKS = YES;
-				GCC_OPTIMIZATION_LEVEL = 0;
-				GCC_PREPROCESSOR_DEFINITIONS = (
-					"DEBUG=1",
-					"$(inherited)",
-				);
-				GCC_WARN_64_TO_32_BIT_CONVERSION = YES;
-				GCC_WARN_ABOUT_RETURN_TYPE = YES_ERROR;
-				GCC_WARN_UNDECLARED_SELECTOR = YES;
-				GCC_WARN_UNINITIALIZED_AUTOS = YES_AGGRESSIVE;
-				GCC_WARN_UNUSED_FUNCTION = YES;
-				GCC_WARN_UNUSED_VARIABLE = YES;
-				MACOSX_DEPLOYMENT_TARGET = 10.12;
-				MTL_ENABLE_DEBUG_INFO = YES;
-				ONLY_ACTIVE_ARCH = YES;
-				SDKROOT = macosx;
-				SWIFT_ACTIVE_COMPILATION_CONDITIONS = DEBUG;
-				SWIFT_OPTIMIZATION_LEVEL = "-Onone";
-			};
-			name = Debug;
-		};
-		4CFF025E1F960F0800E31D74 /* Release */ = {
-			isa = XCBuildConfiguration;
-			buildSettings = {
-				ALWAYS_SEARCH_USER_PATHS = NO;
-				CLANG_ANALYZER_NONNULL = YES;
-				CLANG_ANALYZER_NUMBER_OBJECT_CONVERSION = YES_AGGRESSIVE;
-				CLANG_CXX_LANGUAGE_STANDARD = "gnu++14";
-				CLANG_CXX_LIBRARY = "libc++";
-				CLANG_ENABLE_MODULES = YES;
-				CLANG_ENABLE_OBJC_ARC = YES;
-				CLANG_WARN_BLOCK_CAPTURE_AUTORELEASING = YES;
-				CLANG_WARN_BOOL_CONVERSION = YES;
-				CLANG_WARN_COMMA = YES;
-				CLANG_WARN_CONSTANT_CONVERSION = YES;
-				CLANG_WARN_DEPRECATED_OBJC_IMPLEMENTATIONS = YES;
-				CLANG_WARN_DIRECT_OBJC_ISA_USAGE = YES_ERROR;
-				CLANG_WARN_DOCUMENTATION_COMMENTS = YES;
-				CLANG_WARN_EMPTY_BODY = YES;
-				CLANG_WARN_ENUM_CONVERSION = YES;
-				CLANG_WARN_INFINITE_RECURSION = YES;
-				CLANG_WARN_INT_CONVERSION = YES;
-				CLANG_WARN_NON_LITERAL_NULL_CONVERSION = YES;
-				CLANG_WARN_OBJC_IMPLICIT_RETAIN_SELF = YES;
-				CLANG_WARN_OBJC_LITERAL_CONVERSION = YES;
-				CLANG_WARN_OBJC_ROOT_CLASS = YES_ERROR;
-				CLANG_WARN_RANGE_LOOP_ANALYSIS = YES;
-				CLANG_WARN_STRICT_PROTOTYPES = YES;
-				CLANG_WARN_SUSPICIOUS_MOVE = YES;
-				CLANG_WARN_UNGUARDED_AVAILABILITY = YES_AGGRESSIVE;
-				CLANG_WARN_UNREACHABLE_CODE = YES;
-				CLANG_WARN__DUPLICATE_METHOD_MATCH = YES;
-				CODE_SIGN_IDENTITY = "Mac Developer";
-				COPY_PHASE_STRIP = NO;
-				DEBUG_INFORMATION_FORMAT = "dwarf-with-dsym";
-				ENABLE_NS_ASSERTIONS = NO;
-				ENABLE_STRICT_OBJC_MSGSEND = YES;
-				GCC_C_LANGUAGE_STANDARD = gnu11;
-				GCC_NO_COMMON_BLOCKS = YES;
-				GCC_WARN_64_TO_32_BIT_CONVERSION = YES;
-				GCC_WARN_ABOUT_RETURN_TYPE = YES_ERROR;
-				GCC_WARN_UNDECLARED_SELECTOR = YES;
-				GCC_WARN_UNINITIALIZED_AUTOS = YES_AGGRESSIVE;
-				GCC_WARN_UNUSED_FUNCTION = YES;
-				GCC_WARN_UNUSED_VARIABLE = YES;
-				MACOSX_DEPLOYMENT_TARGET = 10.12;
-				MTL_ENABLE_DEBUG_INFO = NO;
-				SDKROOT = macosx;
-				SWIFT_OPTIMIZATION_LEVEL = "-Owholemodule";
-			};
-			name = Release;
-		};
+        4C3EF252226E3AAD0062B5A3 /* Debug */ = {
+            isa = XCBuildConfiguration;
+            buildSettings = {
+                ASSETCATALOG_COMPILER_APPICON_NAME = AppIcon;
+                CLANG_ENABLE_OBJC_WEAK = YES;
+                CODE_SIGN_IDENTITY = "-";
+                CODE_SIGN_STYLE = Automatic;
+                COMBINE_HIDPI_IMAGES = YES;
+                DEVELOPMENT_TEAM = "";
+                INFOPLIST_FILE = MagiX/Info.plist;
+                LD_RUNPATH_SEARCH_PATHS = "$(inherited) @executable_path/../Frameworks";
+                MACOSX_DEPLOYMENT_TARGET = 10.13;
+                MTL_ENABLE_DEBUG_INFO = INCLUDE_SOURCE;
+                MTL_FAST_MATH = YES;
+                PRODUCT_BUNDLE_IDENTIFIER = pro.opale.MagiX;
+                PRODUCT_NAME = "$(TARGET_NAME)";
+                PROVISIONING_PROFILE_SPECIFIER = "";
+                SWIFT_VERSION = 4.2;
+            };
+            name = Debug;
+        };
+        4C3EF253226E3AAD0062B5A3 /* Release */ = {
+            isa = XCBuildConfiguration;
+            buildSettings = {
+                ASSETCATALOG_COMPILER_APPICON_NAME = AppIcon;
+                CLANG_ENABLE_OBJC_WEAK = YES;
+                CODE_SIGN_IDENTITY = "-";
+                CODE_SIGN_STYLE = Automatic;
+                COMBINE_HIDPI_IMAGES = YES;
+                DEVELOPMENT_TEAM = "";
+                INFOPLIST_FILE = MagiX/Info.plist;
+                LD_RUNPATH_SEARCH_PATHS = "$(inherited) @executable_path/../Frameworks";
+                MACOSX_DEPLOYMENT_TARGET = 10.13;
+                MTL_FAST_MATH = YES;
+                PRODUCT_BUNDLE_IDENTIFIER = pro.opale.MagiX;
+                PRODUCT_NAME = "$(TARGET_NAME)";
+                PROVISIONING_PROFILE_SPECIFIER = "";
+                SWIFT_VERSION = 4.2;
+            };
+            name = Release;
+        };
+        4C8D79941F989EB1008300E3 /* Debug */ = {
+            isa = XCBuildConfiguration;
+            buildSettings = {
+                CODE_SIGN_IDENTITY = "-";
+                CODE_SIGN_STYLE = Automatic;
+                COMBINE_HIDPI_IMAGES = YES;
+                CURRENT_PROJECT_VERSION = 1;
+                DEFINES_MODULE = YES;
+                DEVELOPMENT_TEAM = JSVJHJ78QE;
+                DYLIB_COMPATIBILITY_VERSION = 1;
+                DYLIB_CURRENT_VERSION = 1;
+                DYLIB_INSTALL_NAME_BASE = "@rpath";
+                FRAMEWORK_SEARCH_PATHS = (
+                    "$(inherited)",
+                    "$(PROJECT_DIR)/Carthage/Build/Mac",
+                );
+                FRAMEWORK_VERSION = A;
+                INFOPLIST_FILE = DcmSwift/Info.plist;
+                INSTALL_PATH = "$(LOCAL_LIBRARY_DIR)/Frameworks";
+                LD_RUNPATH_SEARCH_PATHS = "$(inherited) @executable_path/../Frameworks @loader_path/Frameworks";
+                MACOSX_DEPLOYMENT_TARGET = 10.11;
+                PRODUCT_BUNDLE_IDENTIFIER = "fr.read-write.DcmSwift";
+                PRODUCT_NAME = "$(TARGET_NAME:c99extidentifier)";
+                PROVISIONING_PROFILE_SPECIFIER = "";
+                SKIP_INSTALL = YES;
+                SWIFT_VERSION = 4.2;
+                VERSIONING_SYSTEM = "apple-generic";
+                VERSION_INFO_PREFIX = "";
+            };
+            name = Debug;
+        };
+        4C8D79951F989EB1008300E3 /* Release */ = {
+            isa = XCBuildConfiguration;
+            buildSettings = {
+                CODE_SIGN_IDENTITY = "-";
+                CODE_SIGN_STYLE = Automatic;
+                COMBINE_HIDPI_IMAGES = YES;
+                CURRENT_PROJECT_VERSION = 1;
+                DEFINES_MODULE = YES;
+                DEVELOPMENT_TEAM = JSVJHJ78QE;
+                DYLIB_COMPATIBILITY_VERSION = 1;
+                DYLIB_CURRENT_VERSION = 1;
+                DYLIB_INSTALL_NAME_BASE = "@rpath";
+                FRAMEWORK_SEARCH_PATHS = (
+                    "$(inherited)",
+                    "$(PROJECT_DIR)/Carthage/Build/Mac",
+                );
+                FRAMEWORK_VERSION = A;
+                INFOPLIST_FILE = DcmSwift/Info.plist;
+                INSTALL_PATH = "$(LOCAL_LIBRARY_DIR)/Frameworks";
+                LD_RUNPATH_SEARCH_PATHS = "$(inherited) @executable_path/../Frameworks @loader_path/Frameworks";
+                MACOSX_DEPLOYMENT_TARGET = 10.11;
+                PRODUCT_BUNDLE_IDENTIFIER = "fr.read-write.DcmSwift";
+                PRODUCT_NAME = "$(TARGET_NAME:c99extidentifier)";
+                PROVISIONING_PROFILE_SPECIFIER = "";
+                SKIP_INSTALL = YES;
+                SWIFT_VERSION = 4.2;
+                VERSIONING_SYSTEM = "apple-generic";
+                VERSION_INFO_PREFIX = "";
+            };
+            name = Release;
+        };
+        4CA405261FA67DF3006F8053 /* Debug */ = {
+            isa = XCBuildConfiguration;
+            buildSettings = {
+                CODE_SIGN_IDENTITY = "-";
+                CODE_SIGN_STYLE = Automatic;
+                COMBINE_HIDPI_IMAGES = YES;
+                DEVELOPMENT_TEAM = "";
+                FRAMEWORK_SEARCH_PATHS = (
+                    "$(inherited)",
+                    "$(PROJECT_DIR)/Carthage/Build/Mac",
+                );
+                INFOPLIST_FILE = DcmSwiftTests/Info.plist;
+                LD_RUNPATH_SEARCH_PATHS = "$(inherited) @executable_path/../Frameworks @loader_path/../Frameworks";
+                PRODUCT_BUNDLE_IDENTIFIER = "fr.read-write.DcmSwiftTests";
+                PRODUCT_NAME = "$(TARGET_NAME)";
+                PROVISIONING_PROFILE_SPECIFIER = "";
+                SWIFT_VERSION = 4.2;
+            };
+            name = Debug;
+        };
+        4CA405271FA67DF3006F8053 /* Release */ = {
+            isa = XCBuildConfiguration;
+            buildSettings = {
+                CODE_SIGN_IDENTITY = "-";
+                CODE_SIGN_STYLE = Automatic;
+                COMBINE_HIDPI_IMAGES = YES;
+                DEVELOPMENT_TEAM = "";
+                FRAMEWORK_SEARCH_PATHS = (
+                    "$(inherited)",
+                    "$(PROJECT_DIR)/Carthage/Build/Mac",
+                );
+                INFOPLIST_FILE = DcmSwiftTests/Info.plist;
+                LD_RUNPATH_SEARCH_PATHS = "$(inherited) @executable_path/../Frameworks @loader_path/../Frameworks";
+                PRODUCT_BUNDLE_IDENTIFIER = "fr.read-write.DcmSwiftTests";
+                PRODUCT_NAME = "$(TARGET_NAME)";
+                PROVISIONING_PROFILE_SPECIFIER = "";
+                SWIFT_VERSION = 4.2;
+            };
+            name = Release;
+        };
+        4CCF6B261F9FABBA000579C7 /* Debug */ = {
+            isa = XCBuildConfiguration;
+            buildSettings = {
+                ASSETCATALOG_COMPILER_APPICON_NAME = AppIcon;
+                CODE_SIGN_ENTITLEMENTS = DicomiX/Resources/DicomiX.entitlements;
+                CODE_SIGN_IDENTITY = "-";
+                CODE_SIGN_STYLE = Automatic;
+                COMBINE_HIDPI_IMAGES = YES;
+                DEVELOPMENT_TEAM = JSVJHJ78QE;
+                INFOPLIST_FILE = DicomiX/Info.plist;
+                LD_RUNPATH_SEARCH_PATHS = "$(inherited) @executable_path/../Frameworks";
+                MACOSX_DEPLOYMENT_TARGET = 10.11;
+                PRODUCT_BUNDLE_IDENTIFIER = "fr.read-write.DicomiX";
+                PRODUCT_NAME = "$(TARGET_NAME)";
+                PROVISIONING_PROFILE_SPECIFIER = "";
+                SWIFT_VERSION = 4.2;
+            };
+            name = Debug;
+        };
+        4CCF6B271F9FABBA000579C7 /* Release */ = {
+            isa = XCBuildConfiguration;
+            buildSettings = {
+                ASSETCATALOG_COMPILER_APPICON_NAME = AppIcon;
+                CODE_SIGN_ENTITLEMENTS = DicomiX/Resources/DicomiX.entitlements;
+                CODE_SIGN_IDENTITY = "-";
+                CODE_SIGN_STYLE = Automatic;
+                COMBINE_HIDPI_IMAGES = YES;
+                DEVELOPMENT_TEAM = JSVJHJ78QE;
+                INFOPLIST_FILE = DicomiX/Info.plist;
+                LD_RUNPATH_SEARCH_PATHS = "$(inherited) @executable_path/../Frameworks";
+                MACOSX_DEPLOYMENT_TARGET = 10.11;
+                PRODUCT_BUNDLE_IDENTIFIER = "fr.read-write.DicomiX";
+                PRODUCT_NAME = "$(TARGET_NAME)";
+                PROVISIONING_PROFILE_SPECIFIER = "";
+                SWIFT_VERSION = 4.2;
+            };
+            name = Release;
+        };
+        4CFF025D1F960F0800E31D74 /* Debug */ = {
+            isa = XCBuildConfiguration;
+            buildSettings = {
+                ALWAYS_SEARCH_USER_PATHS = NO;
+                CLANG_ANALYZER_NONNULL = YES;
+                CLANG_ANALYZER_NUMBER_OBJECT_CONVERSION = YES_AGGRESSIVE;
+                CLANG_CXX_LANGUAGE_STANDARD = "gnu++14";
+                CLANG_CXX_LIBRARY = "libc++";
+                CLANG_ENABLE_MODULES = YES;
+                CLANG_ENABLE_OBJC_ARC = YES;
+                CLANG_WARN_BLOCK_CAPTURE_AUTORELEASING = YES;
+                CLANG_WARN_BOOL_CONVERSION = YES;
+                CLANG_WARN_COMMA = YES;
+                CLANG_WARN_CONSTANT_CONVERSION = YES;
+                CLANG_WARN_DEPRECATED_OBJC_IMPLEMENTATIONS = YES;
+                CLANG_WARN_DIRECT_OBJC_ISA_USAGE = YES_ERROR;
+                CLANG_WARN_DOCUMENTATION_COMMENTS = YES;
+                CLANG_WARN_EMPTY_BODY = YES;
+                CLANG_WARN_ENUM_CONVERSION = YES;
+                CLANG_WARN_INFINITE_RECURSION = YES;
+                CLANG_WARN_INT_CONVERSION = YES;
+                CLANG_WARN_NON_LITERAL_NULL_CONVERSION = YES;
+                CLANG_WARN_OBJC_IMPLICIT_RETAIN_SELF = YES;
+                CLANG_WARN_OBJC_LITERAL_CONVERSION = YES;
+                CLANG_WARN_OBJC_ROOT_CLASS = YES_ERROR;
+                CLANG_WARN_RANGE_LOOP_ANALYSIS = YES;
+                CLANG_WARN_STRICT_PROTOTYPES = YES;
+                CLANG_WARN_SUSPICIOUS_MOVE = YES;
+                CLANG_WARN_UNGUARDED_AVAILABILITY = YES_AGGRESSIVE;
+                CLANG_WARN_UNREACHABLE_CODE = YES;
+                CLANG_WARN__DUPLICATE_METHOD_MATCH = YES;
+                CODE_SIGN_IDENTITY = "Mac Developer";
+                COPY_PHASE_STRIP = NO;
+                DEBUG_INFORMATION_FORMAT = dwarf;
+                ENABLE_STRICT_OBJC_MSGSEND = YES;
+                ENABLE_TESTABILITY = YES;
+                GCC_C_LANGUAGE_STANDARD = gnu11;
+                GCC_DYNAMIC_NO_PIC = NO;
+                GCC_NO_COMMON_BLOCKS = YES;
+                GCC_OPTIMIZATION_LEVEL = 0;
+                GCC_PREPROCESSOR_DEFINITIONS = (
+                    "DEBUG=1",
+                    "$(inherited)",
+                );
+                GCC_WARN_64_TO_32_BIT_CONVERSION = YES;
+                GCC_WARN_ABOUT_RETURN_TYPE = YES_ERROR;
+                GCC_WARN_UNDECLARED_SELECTOR = YES;
+                GCC_WARN_UNINITIALIZED_AUTOS = YES_AGGRESSIVE;
+                GCC_WARN_UNUSED_FUNCTION = YES;
+                GCC_WARN_UNUSED_VARIABLE = YES;
+                MACOSX_DEPLOYMENT_TARGET = 10.12;
+                MTL_ENABLE_DEBUG_INFO = YES;
+                ONLY_ACTIVE_ARCH = YES;
+                SDKROOT = macosx;
+                SWIFT_ACTIVE_COMPILATION_CONDITIONS = DEBUG;
+                SWIFT_OPTIMIZATION_LEVEL = "-Onone";
+            };
+            name = Debug;
+        };
+        4CFF025E1F960F0800E31D74 /* Release */ = {
+            isa = XCBuildConfiguration;
+            buildSettings = {
+                ALWAYS_SEARCH_USER_PATHS = NO;
+                CLANG_ANALYZER_NONNULL = YES;
+                CLANG_ANALYZER_NUMBER_OBJECT_CONVERSION = YES_AGGRESSIVE;
+                CLANG_CXX_LANGUAGE_STANDARD = "gnu++14";
+                CLANG_CXX_LIBRARY = "libc++";
+                CLANG_ENABLE_MODULES = YES;
+                CLANG_ENABLE_OBJC_ARC = YES;
+                CLANG_WARN_BLOCK_CAPTURE_AUTORELEASING = YES;
+                CLANG_WARN_BOOL_CONVERSION = YES;
+                CLANG_WARN_COMMA = YES;
+                CLANG_WARN_CONSTANT_CONVERSION = YES;
+                CLANG_WARN_DEPRECATED_OBJC_IMPLEMENTATIONS = YES;
+                CLANG_WARN_DIRECT_OBJC_ISA_USAGE = YES_ERROR;
+                CLANG_WARN_DOCUMENTATION_COMMENTS = YES;
+                CLANG_WARN_EMPTY_BODY = YES;
+                CLANG_WARN_ENUM_CONVERSION = YES;
+                CLANG_WARN_INFINITE_RECURSION = YES;
+                CLANG_WARN_INT_CONVERSION = YES;
+                CLANG_WARN_NON_LITERAL_NULL_CONVERSION = YES;
+                CLANG_WARN_OBJC_IMPLICIT_RETAIN_SELF = YES;
+                CLANG_WARN_OBJC_LITERAL_CONVERSION = YES;
+                CLANG_WARN_OBJC_ROOT_CLASS = YES_ERROR;
+                CLANG_WARN_RANGE_LOOP_ANALYSIS = YES;
+                CLANG_WARN_STRICT_PROTOTYPES = YES;
+                CLANG_WARN_SUSPICIOUS_MOVE = YES;
+                CLANG_WARN_UNGUARDED_AVAILABILITY = YES_AGGRESSIVE;
+                CLANG_WARN_UNREACHABLE_CODE = YES;
+                CLANG_WARN__DUPLICATE_METHOD_MATCH = YES;
+                CODE_SIGN_IDENTITY = "Mac Developer";
+                COPY_PHASE_STRIP = NO;
+                DEBUG_INFORMATION_FORMAT = "dwarf-with-dsym";
+                ENABLE_NS_ASSERTIONS = NO;
+                ENABLE_STRICT_OBJC_MSGSEND = YES;
+                GCC_C_LANGUAGE_STANDARD = gnu11;
+                GCC_NO_COMMON_BLOCKS = YES;
+                GCC_WARN_64_TO_32_BIT_CONVERSION = YES;
+                GCC_WARN_ABOUT_RETURN_TYPE = YES_ERROR;
+                GCC_WARN_UNDECLARED_SELECTOR = YES;
+                GCC_WARN_UNINITIALIZED_AUTOS = YES_AGGRESSIVE;
+                GCC_WARN_UNUSED_FUNCTION = YES;
+                GCC_WARN_UNUSED_VARIABLE = YES;
+                MACOSX_DEPLOYMENT_TARGET = 10.12;
+                MTL_ENABLE_DEBUG_INFO = NO;
+                SDKROOT = macosx;
+                SWIFT_OPTIMIZATION_LEVEL = "-Owholemodule";
+            };
+            name = Release;
+        };
 /* End XCBuildConfiguration section */
 
 /* Begin XCConfigurationList section */
-		4C3EF251226E3AAD0062B5A3 /* Build configuration list for PBXNativeTarget "MagiX" */ = {
-			isa = XCConfigurationList;
-			buildConfigurations = (
-				4C3EF252226E3AAD0062B5A3 /* Debug */,
-				4C3EF253226E3AAD0062B5A3 /* Release */,
-			);
-			defaultConfigurationIsVisible = 0;
-			defaultConfigurationName = Release;
-		};
-		4C8D79931F989EB1008300E3 /* Build configuration list for PBXNativeTarget "DcmSwift" */ = {
-			isa = XCConfigurationList;
-			buildConfigurations = (
-				4C8D79941F989EB1008300E3 /* Debug */,
-				4C8D79951F989EB1008300E3 /* Release */,
-			);
-			defaultConfigurationIsVisible = 0;
-			defaultConfigurationName = Release;
-		};
-		4CA405281FA67DF3006F8053 /* Build configuration list for PBXNativeTarget "DcmSwiftTests" */ = {
-			isa = XCConfigurationList;
-			buildConfigurations = (
-				4CA405261FA67DF3006F8053 /* Debug */,
-				4CA405271FA67DF3006F8053 /* Release */,
-			);
-			defaultConfigurationIsVisible = 0;
-			defaultConfigurationName = Release;
-		};
-		4CCF6B281F9FABBA000579C7 /* Build configuration list for PBXNativeTarget "DicomiX" */ = {
-			isa = XCConfigurationList;
-			buildConfigurations = (
-				4CCF6B261F9FABBA000579C7 /* Debug */,
-				4CCF6B271F9FABBA000579C7 /* Release */,
-			);
-			defaultConfigurationIsVisible = 0;
-			defaultConfigurationName = Release;
-		};
-		4CFF02531F960F0700E31D74 /* Build configuration list for PBXProject "DcmSwift" */ = {
-			isa = XCConfigurationList;
-			buildConfigurations = (
-				4CFF025D1F960F0800E31D74 /* Debug */,
-				4CFF025E1F960F0800E31D74 /* Release */,
-			);
-			defaultConfigurationIsVisible = 0;
-			defaultConfigurationName = Release;
-		};
+        4C3EF251226E3AAD0062B5A3 /* Build configuration list for PBXNativeTarget "MagiX" */ = {
+            isa = XCConfigurationList;
+            buildConfigurations = (
+                4C3EF252226E3AAD0062B5A3 /* Debug */,
+                4C3EF253226E3AAD0062B5A3 /* Release */,
+            );
+            defaultConfigurationIsVisible = 0;
+            defaultConfigurationName = Release;
+        };
+        4C8D79931F989EB1008300E3 /* Build configuration list for PBXNativeTarget "DcmSwift" */ = {
+            isa = XCConfigurationList;
+            buildConfigurations = (
+                4C8D79941F989EB1008300E3 /* Debug */,
+                4C8D79951F989EB1008300E3 /* Release */,
+            );
+            defaultConfigurationIsVisible = 0;
+            defaultConfigurationName = Release;
+        };
+        4CA405281FA67DF3006F8053 /* Build configuration list for PBXNativeTarget "DcmSwiftTests" */ = {
+            isa = XCConfigurationList;
+            buildConfigurations = (
+                4CA405261FA67DF3006F8053 /* Debug */,
+                4CA405271FA67DF3006F8053 /* Release */,
+            );
+            defaultConfigurationIsVisible = 0;
+            defaultConfigurationName = Release;
+        };
+        4CCF6B281F9FABBA000579C7 /* Build configuration list for PBXNativeTarget "DicomiX" */ = {
+            isa = XCConfigurationList;
+            buildConfigurations = (
+                4CCF6B261F9FABBA000579C7 /* Debug */,
+                4CCF6B271F9FABBA000579C7 /* Release */,
+            );
+            defaultConfigurationIsVisible = 0;
+            defaultConfigurationName = Release;
+        };
+        4CFF02531F960F0700E31D74 /* Build configuration list for PBXProject "DcmSwift" */ = {
+            isa = XCConfigurationList;
+            buildConfigurations = (
+                4CFF025D1F960F0800E31D74 /* Debug */,
+                4CFF025E1F960F0800E31D74 /* Release */,
+            );
+            defaultConfigurationIsVisible = 0;
+            defaultConfigurationName = Release;
+        };
 /* End XCConfigurationList section */
 
 /* Begin XCVersionGroup section */
-		4C3EF247226E3AAC0062B5A3 /* MagiX.xcdatamodeld */ = {
-			isa = XCVersionGroup;
-			children = (
-				4C3EF248226E3AAC0062B5A3 /* MagiX.xcdatamodel */,
-			);
-			currentVersion = 4C3EF248226E3AAC0062B5A3 /* MagiX.xcdatamodel */;
-			path = MagiX.xcdatamodeld;
-			sourceTree = "<group>";
-			versionGroupType = wrapper.xcdatamodel;
-		};
+        4C3EF247226E3AAC0062B5A3 /* MagiX.xcdatamodeld */ = {
+            isa = XCVersionGroup;
+            children = (
+                4C3EF248226E3AAC0062B5A3 /* MagiX.xcdatamodel */,
+            );
+            currentVersion = 4C3EF248226E3AAC0062B5A3 /* MagiX.xcdatamodel */;
+            path = MagiX.xcdatamodeld;
+            sourceTree = "<group>";
+            versionGroupType = wrapper.xcdatamodel;
+        };
 /* End XCVersionGroup section */
-	};
-	rootObject = 4CFF02501F960F0700E31D74 /* Project object */;
+    };
+    rootObject = 4CFF02501F960F0700E31D74 /* Project object */;
 }