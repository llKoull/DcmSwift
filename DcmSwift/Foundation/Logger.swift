//
//  Logger.swift
//  DcmSwift
//
//  Created by paul on 15/05/2019.
//  Copyright © 2019 Read-Write.fr. All rights reserved.
//

import Foundation

/**
 Protocol used to communicate log information between the Logger and a
 controller.

 */
public protocol LoggerProtocol {

    /**
     Communicates log information to a controller
     - parameter withInput: the log to communicate
    */
    func setLogInformation(_ withInput: LogInput)

}


/**
 Class containing all log information: level, date, tag and message.

 */
public class LogInput {

    /* Attributes */
    public var level:   Logger.LogLevel
    public var time:    Date
    public var tag:     String
    public var message: String

    public init(_ level: Logger.LogLevel, _ date: Date, _ tag: String, _ message: String) {
        self.level   = level
        self.time    = date
        self.tag     = tag
        self.message = message
    }
}


/**
 This class is for printing log, either in the console or in a file.
 Log can have different type of severity, and different type of output as
 stated before.

 */
public class Logger {

    /* Enumeration */
    /**
     Enumeration for severity level
     */
    public enum LogLevel : Int {
        case FATAL   = 0
        case ERROR   = 1
        case WARNING = 2
        case INFO    = 3
        case NOTICE  = 4
        case DEBUG   = 5
        case VERBOSE = 6

        public var description: String {
            switch self {
            case .FATAL:
                return "FATAL"
            case .NOTICE:
                return "NOTICE"
            case .INFO:
                return "INFO"
            case .VERBOSE:
                return "VERBOSE"
            case .DEBUG:
                return "DEBUG"
            case .WARNING:
                return "WARNING"
            case .ERROR:
                return "ERROR"
            }
        }
    }

    /**
     Enumeration for type of output
     - Stdout: console
     - File: file
     */
    public enum Output {
        case Stdout
        case File
        case Console
    }

    /**
     Enumeration for time limit: the period which erases the logs

    */
    public enum TimeLimit: Int {
        case Minute = 0
        case Hour   = 1
        case Day    = 2
        case Month  = 3
    }

    /* Attributes */
    public var targetName:String {
        get {
            if let bundleName = Bundle.main.object(forInfoDictionaryKey: "CFBundleName") as? String {
                return bundleName
            }
            return "DcmSwift"
        }
    }
<<<<<<< HEAD

    public static var shared        = Logger()
=======
    
    private static var shared       = Logger()
>>>>>>> 104daeec
    private var maxLevel: Int       = 6
    public lazy var fileName:String = targetName + ".log"
    public var outputs:[Output]     = [.Stdout, .File, .Console]
    public var sizeLimit:UInt64     = 1_000_000
    public var timeLimit:TimeLimit  = .Minute
    public var startDate:Date       = Date()
    lazy var filePath:URL? = FileManager.default.urls(for: .documentDirectory, in: .userDomainMask).first?.appendingPathComponent(fileName)
    public var loggerProtocol: LoggerProtocol?

    /* Methods */
    public static func notice(_ string:String, _ tag:String? = nil, _ file: String = #file, _ function: String = #function, line: Int = #line) {
        if LogLevel.NOTICE.rawValue <= shared.maxLevel {
            shared.output(string: string, tag, file, function, line: line, severity: LogLevel.NOTICE)
        }
    }

    public static func info(_ string:String, _ tag:String? = nil, _ file: String = #file, _ function: String = #function, line: Int = #line) {
        if LogLevel.INFO.rawValue <= shared.maxLevel {
            shared.output(string: string, tag, file, function, line: line, severity: LogLevel.INFO)
        }
    }

    public static func verbose(_ string:String, _ tag:String? = nil, _ file: String = #file, _ function: String = #function, line: Int = #line) {
        if LogLevel.NOTICE.rawValue <= shared.maxLevel {
            shared.output(string: string, tag, file, function, line: line, severity: LogLevel.NOTICE)
        }
    }

    public static func debug(_ string:String, _ tag:String? = nil, _ file: String = #file, _ function: String = #function, line: Int = #line) {
        if LogLevel.DEBUG.rawValue <= shared.maxLevel {
            shared.output(string: string, tag, file, function, line: line, severity: LogLevel.DEBUG)
        }
    }

    public static func warning(_ string:String, _ tag:String? = nil, _ file: String = #file, _ function: String = #function, line: Int = #line) {
        if LogLevel.WARNING.rawValue <= shared.maxLevel {
            shared.output(string: string, tag, file, function, line: line, severity: LogLevel.WARNING)
        }
    }

    public static func error(_ string:String, _ tag:String? = nil, _ file: String = #file, _ function: String = #function, line: Int = #line) {
        if LogLevel.ERROR.rawValue <= shared.maxLevel {
            shared.output(string: string, tag, file, function, line: line, severity: LogLevel.ERROR)
        }
    }

    public static func fatal(_ string:String, _ tag:String? = nil, _ file: String = #file, _ function: String = #function, line: Int = #line) {
        if LogLevel.FATAL.rawValue <= shared.maxLevel {
            shared.output(string: string, tag, file, function, line: line, severity: LogLevel.FATAL)
        }
    }

    /**
     Format the output
     Adds a newline for writting in file
     - parameter string: the message to be sent
     - parameter tag: the tag to be printed; name of the target by default
     - parameter file: file where the log was called
     - parameter function: same
     - parameter line: same
     - parameter severity: level of severity of the log (see enum)

     */
    public func output(string:String, _ tag:String?, _ file: String = #file, _ function: String = #function, line: Int = #line, severity:LogLevel) {
        let date = Date()
        let df = DateFormatter()
        // formatting date
        df.dateFormat = "dd-MM-yyyy HH:mm:ss"
        // if tag is nil, tag is name of target
        let tagName:String = tag ?? self.targetName

        /* DATE SEVERITY -> [TAG]        MESSAGE */
        let outputString:String = "\(df.string(from: date)) \(severity.description) -> [\(tagName)]\t \(string)"

        // managing different type of output (console or file)
        for output in outputs {
            switch output {
            case .Stdout:
                consoleLog(message: outputString)
            case .File:
                if fileLog(message: outputString + "\n") {}
            case .Console:
                let l = LogInput.init(severity, date, tagName, string)

                DispatchQueue.main.async {
                    self.loggerProtocol?.setLogInformation(l)
                }
            }
        }
    }

    /**
     Prints to the console
     - parameter message: the log to be printed in the console

     */
    public func consoleLog(message:String) {
        print(message)
    }

    /**
     Write in file. Creates a file if the file doesn't exist. Append at
     the end of the file.
     - parameter message: the log to be written in the file
     - returns: true if filepath is correct

     */
    public func fileLog(message: String) -> Bool {
<<<<<<< HEAD
=======
        //print("FILE LOG")
>>>>>>> 104daeec
        if let fileURL = filePath {

            if getFileSize() > self.sizeLimit {
                do {
                    try FileManager.default.removeItem(at: fileURL)
                }
                catch {}
            }
            Logger.eraseFileByTime()

            var isDirectory = ObjCBool(true)
            // if file doesn't exist we create it
            if !FileManager.default.fileExists(atPath: fileURL.path, isDirectory: &isDirectory) {
                FileManager.default.createFile(atPath: fileURL.path, contents: Data(), attributes: nil)
            }

            do {
                if let fileHandle = FileHandle(forWritingAtPath: fileURL.path) {
                    fileHandle.seekToEndOfFile()
                    let data:Data = message.data(using: String.Encoding.utf8, allowLossyConversion: false)!
                    fileHandle.write(data)
                } else {
                    try message.write(to: fileURL, atomically: false, encoding: .utf8)
                }
            }
            catch {/* error handling here */}

            return true
        }
        return false
    }

    /**/

    /**
     Set the destination for output : file (with name of file), console.
     Default log file is dicom.log
     - parameter destinations: all the destinations where the logs are outputted
     - parameter filePath: path of the logfile

     */
    public static func setDestinations(_ destinations: [Output], filePath: String? = nil) {
        shared.outputs = destinations
        if let fileName:String = filePath {
            shared.fileName = fileName
        }
    }

    /**
     Set the file path where the logs are printed
     By default, the path is ~/Documents/\(targetName).log
     - parameter withPath: path of the file, the filename is appended at the end
     if there is none
     - returns: false is path is nil

     */
    public static func setFileDestination(_ withPath: String?) -> Bool {
        guard var path = withPath else {
            return false
        }

        if !path.contains(self.shared.fileName) {
            path += "/" + self.shared.fileName
        }
        shared.filePath = URL(fileURLWithPath: path)

        return true
    }


    /**
     Set the level of logs printed
     - parameter at: the log level to be set

     */
    public static func setMaxLevel(_ at: LogLevel) {
        if 0 <= at.rawValue && at.rawValue <= 5 {
            shared.maxLevel = at.rawValue
        }
    }

    public static func setLimitLogSize(_ at: UInt64) {
        shared.sizeLimit = at
    }

    public static func addDestination(_ dest: Output) {
        shared.outputs.append(dest)
    }

    public static func removeDestination(_ dest: Output) {
        shared.outputs = shared.outputs.filter{$0 != dest}
    }

    public static func setTimeLimit(_ at: TimeLimit) {
        shared.timeLimit = at
        shared.startDate = Date()/* the date is reset */
        UserDefaults.standard.set(shared.startDate, forKey: "startDate")
    }

    /**
     Erase the log file according to a time period (minute, hour...)

     */
    public static func eraseFileByTime() {
        /* timeIntervalSinceNow returns negative integer! */
        let range = -Int(shared.startDate.timeIntervalSinceNow)
        let t:Int

        switch shared.timeLimit {
        case .Minute:
            t = range / 60
        case .Hour:
            t = range / 3600
        case .Day:
            t = range / 86400
        case .Month:
            t = range / 2628000
        }

<<<<<<< HEAD
=======
//        print("\(range)")
//        print("\(t)")

>>>>>>> 104daeec
        if t >= 1 {
            if let path = shared.filePath {
                Logger.removeLogFile(path)
                shared.startDate = Date()
            }
        }
    }

    /**
     Delete the log file
     - parameter at: the URL where the log file is

     */
    public static func removeLogFile(_ at: URL) {
        do {
            try FileManager.default.removeItem(at: at)
        }
        catch {}
    }

    /**/

    private func getFileSize() -> UInt64 {
        var fileSize : UInt64 = 0

        do {
            if let path = filePath?.path {
                let attr = try FileManager.default.attributesOfItem(atPath: path)
                fileSize = attr[FileAttributeKey.size] as! UInt64

                //if you convert to NSDictionary, you can get file size old way as well.
                let dict = attr as NSDictionary
                fileSize = dict.fileSize()
            }
        } catch {
            print("Error: \(error)")
        }

        return fileSize
    }

    public static func getSizeLimit() -> UInt64 {
        return shared.sizeLimit
    }

    public static func getFileDestination() -> String? {
        return shared.filePath?.path
    }

    public static func getTimeLimit() -> Int {
        return shared.timeLimit.rawValue
    }
}<|MERGE_RESOLUTION|>--- conflicted
+++ resolved
@@ -117,13 +117,8 @@
             return "DcmSwift"
         }
     }
-<<<<<<< HEAD
-
-    public static var shared        = Logger()
-=======
     
     private static var shared       = Logger()
->>>>>>> 104daeec
     private var maxLevel: Int       = 6
     public lazy var fileName:String = targetName + ".log"
     public var outputs:[Output]     = [.Stdout, .File, .Console]
@@ -232,10 +227,7 @@
 
      */
     public func fileLog(message: String) -> Bool {
-<<<<<<< HEAD
-=======
         //print("FILE LOG")
->>>>>>> 104daeec
         if let fileURL = filePath {
 
             if getFileSize() > self.sizeLimit {
@@ -355,12 +347,9 @@
             t = range / 2628000
         }
 
-<<<<<<< HEAD
-=======
 //        print("\(range)")
 //        print("\(t)")
 
->>>>>>> 104daeec
         if t >= 1 {
             if let path = shared.filePath {
                 Logger.removeLogFile(path)
