//
//  DicomAssociation.swift
//  DcmSwift
//
//  Created by Rafael Warnault on 20/03/2019.
//  Copyright © 2019 Read-Write.fr. All rights reserved.
//

import Foundation

import Socket


public typealias ConnectCompletion = (_ ok:Bool, _ error:DicomError?) -> Void
public typealias PDUCompletion = (_ ok:Bool, _ response:PDUMessage?, _ error:DicomError?) -> Void


public class DicomAssociation : NSObject {
    private static var lastContextID:UInt8 = 1
    
    public var callingAET:DicomEntity!
    public var calledAET:DicomEntity!
    
    public var maxPDULength:Int = 16384
    public var associationAccepted:Bool = false
    public var abstractSyntax:String = "1.2.840.10008.1.1"
    
    public var applicationContext:ApplicationContext = ApplicationContext()
    public var remoteApplicationContext:ApplicationContext?
    
    public var presentationContexts:[UInt8 : PresentationContext] = [:]
    public var acceptedPresentationContexts:[UInt8 : PresentationContext] = [:]
    public var userInfo:UserInfo = UserInfo()
    
    public var acceptedTransferSyntax:String?
    public var remoteMaxPDULength:Int = 0
    public var remoteImplementationUID:String?
    public var remoteImplementationVersion:String?
    
    private var socket:Socket!
    public var protocolVersion:Int = 1
    public var contextID:UInt8 = 1
    var isPending:Bool = false
    
    
    public init(_ callingAET:DicomEntity, calledAET:DicomEntity, socket:Socket) {
        self.calledAET = calledAET
        self.callingAET = callingAET
        self.socket = socket
        
        
    }
    
    
    public func addPresentationContext(abstractSyntax: String) {
        let ctID = self.getNextContextID()
        let pc = PresentationContext(abstractSyntax: abstractSyntax, contextID: ctID)
        self.presentationContexts[ctID] = pc
    }
    
    
    public func request(completion: PDUCompletion) {
        if let message = PDUEncoder.shared.createAssocMessage(pduType: .associationRQ, association: self) as? PDUMessage {
            message.debugDescription = "\n  -> Application Context Name: \(DicomConstants.applicationContextName)\n"
            message.debugDescription.append("  -> Called Application Entity: \(calledAET.fullname())\n")
            message.debugDescription.append("  -> Calling Application Entity: \(callingAET.fullname())\n")
            message.debugDescription.append("  -> Local Max PDU: \(self.maxPDULength)\n")
            message.debugDescription.append("  -> Presentation Contexts:\n")
            for (_, pc) in self.presentationContexts {
                message.debugDescription.append("    -> Context ID: \(pc.contextID ?? 0xff)\n")
                message.debugDescription.append("      -> Abstract Syntax: \(pc.abstractSyntax ?? "Unset?")\n")
                message.debugDescription.append("      -> Proposed Transfer Syntax(es): \(pc.transferSyntaxes)\n")
            }
            message.debugDescription.append("  -> User Informations:\n")
            message.debugDescription.append("    -> Local Max PDU: \(self.maxPDULength)\n")
            
            self.write(message: message, readResponse: true, completion: completion)
            
            return
        }
    
        completion(false, nil, nil)
    }
    
    
    public func close() {
        if self.socket.isConnected && self.associationAccepted {
            do {
                // send A-Release-RQ message
                if let message = PDUEncoder.shared.createAssocMessage(pduType: .releaseRQ, association: self) {
                    let data = message.data()
                    
                    Logger.info("==================== SEND A-RELEASE-RQ ====================")
                    Logger.debug("A-RELEASE-RQ DATA : \(data.toHex().separate(every: 2, with: " "))")
                    
                    try socket.write(from: data)
                    var readData = Data()
                    try _ = socket.read(into: &readData)
                }

            } catch let e {
                print(e)
            }
        }
    }
    
    
    public func abort() {
        do {
            // send A-Abort message
            if let message = PDUEncoder.shared.createAssocMessage(pduType: .abort, association: self) {
                let data = message.data()
                
                Logger.info("==================== SEND A-ABORT ====================")
                Logger.debug("A-ABORT DATA : \(data.toHex().separate(every: 2, with: " "))")
                
                try socket.write(from: data)
                var readData = Data()
                try _ = socket.read(into: &readData)
            }
        } catch let e {
            print(e)
        }
    }
    
    
    public func write(message:PDUMessage, readResponse:Bool = false, completion: PDUCompletion) {
        do {
            let data = message.data()
            try socket.write(from: data)
            
            print("==================== SEND \(message.messageName() ) ====================")
            //Logger.debug("HEX DATA : \(data.toHex().separate(every: 2, with: " "))")
            print(message.debugDescription)
            
            for messageData in message.messagesData() {
<<<<<<< HEAD
                print("==================== SEND \(message.messageName())-DATA ====================")
                //SwiftyBeaver.debug("HEX DATA : \(messageData.toHex().separate(every: 2, with: " "))")
                if messageData.count > 0 {
                    try socket.write(from: messageData)
                }
=======
                print("==================== SEND \(message.messageName() ) ====================")
                //Logger.debug("HEX DATA : \(messageData.toHex().separate(every: 2, with: " "))")
                try socket.write(from: messageData)
>>>>>>> 28db343f
            }
            
            if !readResponse {
                completion(true, nil, nil)
                return
            }
            
            let response = self.readResponse(forMessage: message, completion: completion)
            
            print("==================== RECEIVE \(response?.messageName() ?? "UNKNOW-DIMSE") ====================")
            //Logger.debug("HEX DATA : \(data.toHex().separate(every: 2, with: " "))")
            print(message.debugDescription)
            
            // Special case: Only one « Unsupported Abstract Syntaxes (Result: 0x3) » in returned accepted presentation contexts
            if self.acceptedPresentationContexts.count == 1 {
                for (_,v) in self.acceptedPresentationContexts {
                    if v.result == 0x3 {
                        completion(false, response, DicomError(description: "Unsupported Abstract Syntaxes",
                                                                      level: .error,
                                                                      realm: .custom))
                        self.close()
                    }
                }
            }
            
            completion(true, response, nil)
        } catch let e {
            print(e)
            completion(false, nil, nil)
        }
    }
    
    
    
    
    public func readResponse(forMessage message:PDUMessage, completion: PDUCompletion) -> PDUMessage? {
        var response:PDUMessage? = nil
        var readData = Data()
        
        isPending = true
        
        do {
            repeat {
                //let (r, _) = try self.socket.isReadableOrWritable(waitForever: false, timeout: DicomConstants.dicomTimeOut)
                // we read only if the buffer is empty
                if readData.count == 0 {
                    let readSize = try socket.read(into: &readData)
                    
                    if readSize == 0 {
                        isPending = false
                        break
                    }
                }
                
                // Check for PDU data
                if let f = readData.first, PDUType.isSupported(f) {
                    let pduLength = readData.subdata(in: 2..<6).toInt32().bigEndian
                    var dataLength = readData.count
                    
                    // Reassemble data fragments if needed for DATA-TF messages
                    while pduLength > 4 && dataLength < pduLength {
                        // read more if PDU is incomplete
                        let _ = try socket.read(into: &readData)
                        dataLength = readData.count
                    }
                    
                    var messageData = Data()
                    let messageLength = Int(pduLength + 6)
                    
                    // now if we have to much data, we handle this first message
                    if dataLength > pduLength {
                        messageData = readData.subdata(in: 0..<messageLength)
                        // put rest back into buffer
                        readData = readData.subdata(in: messageLength..<dataLength)
                    } else {
                        messageData = readData
                        // clean buffer
                        readData = Data()
                    }
                    
                    // read message and check pending status
                    if let r = message.handleResponse(data: messageData, completion: completion) {
                        response = r
                        
                        if response?.pduType == PDUType.associationAC {
                            return response
                        }
                        
                        // get results from last RSP message
                        if let cFinRQ = message as? CFindRQ {
                            if let cFinRSP = response as? CFindRSP {
                                cFinRSP.queryResults = cFinRQ.queryResults
                            }
                        }
                        
                        if let s = r.dimseStatus {
                            if s.status == DIMSEStatus.Status.Pending {
                                isPending = true
                            }
                            else if s.status == DIMSEStatus.Status.Success {
                                isPending = false
                                break
                            }
                        }
                    } else {
                        isPending = false
                    }
                }
            } while (isPending == true)
            
        } catch let e {
            print(e)
            completion(false, response, nil)
        }
        
        return response
    }
    
    
    
    public func acceptedPresentationContexts(forSOPClassUID sopClassUID:String) -> [PresentationContext] {
        var pcs:[PresentationContext] = []
        
        for (_,pc) in self.presentationContexts {
            if pc.result != 0x3 { // Unsupported abtract syntax
                if pc.abstractSyntax == sopClassUID {
                    if let _ = self.acceptedPresentationContexts[pc.contextID] {
                        pcs.append(pc)
                    }
                }
            }
        }
        
        return pcs
    }
    
    
    
    public func checkTransferSyntax(_ ts:String) -> Bool {
        var okSyntax = false
        
        for ts in DicomConstants.transfersSyntaxes {
            if ts == ts {
                okSyntax = true
                break
            }
        }
        
        return okSyntax
    }

    
    
    private func getNextContextID() -> UInt8 {
        if DicomAssociation.lastContextID == 127 {
            DicomAssociation.lastContextID = 1
        } else {
            DicomAssociation.lastContextID += 1
        }
        
        return DicomAssociation.lastContextID
    }
}<|MERGE_RESOLUTION|>--- conflicted
+++ resolved
@@ -134,17 +134,11 @@
             print(message.debugDescription)
             
             for messageData in message.messagesData() {
-<<<<<<< HEAD
                 print("==================== SEND \(message.messageName())-DATA ====================")
                 //SwiftyBeaver.debug("HEX DATA : \(messageData.toHex().separate(every: 2, with: " "))")
                 if messageData.count > 0 {
                     try socket.write(from: messageData)
                 }
-=======
-                print("==================== SEND \(message.messageName() ) ====================")
-                //Logger.debug("HEX DATA : \(messageData.toHex().separate(every: 2, with: " "))")
-                try socket.write(from: messageData)
->>>>>>> 28db343f
             }
             
             if !readResponse {
